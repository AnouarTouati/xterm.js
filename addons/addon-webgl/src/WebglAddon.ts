/**
 * Copyright (c) 2017 The xterm.js authors. All rights reserved.
 * @license MIT
 */

import type { ITerminalAddon, Terminal } from '@xterm/xterm';
import type { WebglAddon as IWebglApi } from '@xterm/addon-webgl';
import { ICharacterJoinerService, ICharSizeService, ICoreBrowserService, IRenderService, IThemeService } from 'browser/services/Services';
import { ITerminal } from 'browser/Types';
import { EventEmitter, forwardEvent } from 'common/EventEmitter';
import { Disposable, toDisposable } from 'common/Lifecycle';
import { getSafariVersion, isSafari } from 'common/Platform';
import { ICoreService, IDecorationService, ILogService, IOptionsService } from 'common/services/Services';
<<<<<<< HEAD
import { ITerminalAddon, Terminal } from '@xterm/xterm';
import { IWebGL2RenderingContext } from './Types';
=======
>>>>>>> e8da7379
import { WebglRenderer } from './WebglRenderer';
import { setTraceLogger } from 'common/services/LogService';

export class WebglAddon extends Disposable implements ITerminalAddon , IWebglApi {
  private _terminal?: Terminal;
  private _renderer?: WebglRenderer;

  private readonly _onChangeTextureAtlas = this.register(new EventEmitter<HTMLCanvasElement>());
  public readonly onChangeTextureAtlas = this._onChangeTextureAtlas.event;
  private readonly _onAddTextureAtlasCanvas = this.register(new EventEmitter<HTMLCanvasElement>());
  public readonly onAddTextureAtlasCanvas = this._onAddTextureAtlasCanvas.event;
  private readonly _onRemoveTextureAtlasCanvas = this.register(new EventEmitter<HTMLCanvasElement>());
  public readonly onRemoveTextureAtlasCanvas = this._onRemoveTextureAtlasCanvas.event;
  private readonly _onContextLoss = this.register(new EventEmitter<void>());
  public readonly onContextLoss = this._onContextLoss.event;

  constructor(
    private _preserveDrawingBuffer?: boolean
  ) {
    if (isSafari && getSafariVersion() < 16) {
      // Perform an extra check to determine if Webgl2 is manually enabled in developer settings
      const contextAttributes = {
        antialias: false,
        depth: false,
        preserveDrawingBuffer: true
      };
      const gl = document.createElement('canvas').getContext('webgl2', contextAttributes) as IWebGL2RenderingContext;
      if (!gl) {
        throw new Error('Webgl2 is only supported on Safari 16 and above');
      }
    }
    super();
  }

  public activate(terminal: Terminal): void {
    const core = (terminal as any)._core as ITerminal;
    if (!terminal.element) {
      this.register(core.onWillOpen(() => this.activate(terminal)));
      return;
    }

    this._terminal = terminal;
    const coreService: ICoreService = core.coreService;
    const optionsService: IOptionsService = core.optionsService;

    const unsafeCore = core as any;
    const renderService: IRenderService = unsafeCore._renderService;
    const characterJoinerService: ICharacterJoinerService = unsafeCore._characterJoinerService;
    const charSizeService: ICharSizeService = unsafeCore._charSizeService;
    const coreBrowserService: ICoreBrowserService = unsafeCore._coreBrowserService;
    const decorationService: IDecorationService = unsafeCore._decorationService;
    const logService: ILogService = unsafeCore._logService;
    const themeService: IThemeService = unsafeCore._themeService;

    // Set trace logger just in case it hasn't been yet which could happen when the addon is
    // bundled separately to the core module
    setTraceLogger(logService);

    this._renderer = this.register(new WebglRenderer(
      terminal,
      characterJoinerService,
      charSizeService,
      coreBrowserService,
      coreService,
      decorationService,
      optionsService,
      themeService,
      this._preserveDrawingBuffer
    ));
    this.register(forwardEvent(this._renderer.onContextLoss, this._onContextLoss));
    this.register(forwardEvent(this._renderer.onChangeTextureAtlas, this._onChangeTextureAtlas));
    this.register(forwardEvent(this._renderer.onAddTextureAtlasCanvas, this._onAddTextureAtlasCanvas));
    this.register(forwardEvent(this._renderer.onRemoveTextureAtlasCanvas, this._onRemoveTextureAtlasCanvas));
    renderService.setRenderer(this._renderer);

    this.register(toDisposable(() => {
      const renderService: IRenderService = (this._terminal as any)._core._renderService;
      renderService.setRenderer((this._terminal as any)._core._createRenderer());
      renderService.handleResize(terminal.cols, terminal.rows);
    }));
  }

  public get textureAtlas(): HTMLCanvasElement | undefined {
    return this._renderer?.textureAtlas;
  }

  public clearTextureAtlas(): void {
    this._renderer?.clearTextureAtlas();
  }
}<|MERGE_RESOLUTION|>--- conflicted
+++ resolved
@@ -11,11 +11,7 @@
 import { Disposable, toDisposable } from 'common/Lifecycle';
 import { getSafariVersion, isSafari } from 'common/Platform';
 import { ICoreService, IDecorationService, ILogService, IOptionsService } from 'common/services/Services';
-<<<<<<< HEAD
-import { ITerminalAddon, Terminal } from '@xterm/xterm';
 import { IWebGL2RenderingContext } from './Types';
-=======
->>>>>>> e8da7379
 import { WebglRenderer } from './WebglRenderer';
 import { setTraceLogger } from 'common/services/LogService';
 
