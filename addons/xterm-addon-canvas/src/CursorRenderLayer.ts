/**
 * Copyright (c) 2017 The xterm.js authors. All rights reserved.
 * @license MIT
 */

import { CursorBlinkStateManager } from 'browser/renderer/shared/CursorBlinkStateManager';
import { IRenderDimensions, IRequestRedrawEvent } from 'browser/renderer/shared/Types';
<<<<<<< HEAD
import { BaseRenderLayer } from './BaseRenderLayer';
import { ICellData } from 'common/Types';
import { CellData } from 'common/buffer/CellData';
import { IColorSet, ReadonlyColorSet } from 'browser/Types';
import { IBufferService, IOptionsService, ICoreService, IDecorationService, IUnicodeService } from 'common/services/Services';
import { IEventEmitter } from 'common/EventEmitter';
=======
>>>>>>> 1f3143cf
import { ICoreBrowserService, IThemeService } from 'browser/services/Services';
import { IEventEmitter } from 'common/EventEmitter';
import { toDisposable } from 'common/Lifecycle';
import { isFirefox } from 'common/Platform';
import { ICellData } from 'common/Types';
import { CellData } from 'common/buffer/CellData';
import { IBufferService, ICoreService, IDecorationService, IOptionsService } from 'common/services/Services';
import { Terminal } from 'xterm';
import { BaseRenderLayer } from './BaseRenderLayer';

interface ICursorState {
  x: number;
  y: number;
  isFocused: boolean;
  style: string;
  width: number;
}

export class CursorRenderLayer extends BaseRenderLayer {
  private _state: ICursorState;
  private _cursorRenderers: {[key: string]: (x: number, y: number, cell: ICellData) => void};
  private _cursorBlinkStateManager: CursorBlinkStateManager | undefined;
  private _cell: ICellData = new CellData();

  constructor(
    terminal: Terminal,
    container: HTMLElement,
    zIndex: number,
    private readonly _onRequestRedraw: IEventEmitter<IRequestRedrawEvent>,
    bufferService: IBufferService,
    optionsService: IOptionsService,
    private readonly _coreService: ICoreService,
    coreBrowserService: ICoreBrowserService,
    decorationService: IDecorationService,
    themeService: IThemeService,
    unicodeService: IUnicodeService
  ) {
    super(terminal, container, 'cursor', zIndex, true, themeService, bufferService, optionsService, decorationService, coreBrowserService, unicodeService);
    this._state = {
      x: 0,
      y: 0,
      isFocused: false,
      style: '',
      width: 0
    };
    this._cursorRenderers = {
      'bar': this._renderBarCursor.bind(this),
      'block': this._renderBlockCursor.bind(this),
      'underline': this._renderUnderlineCursor.bind(this),
      'outline': this._renderOutlineCursor.bind(this)
    };
    this.register(optionsService.onOptionChange(() => this._handleOptionsChanged()));
    this._handleOptionsChanged();
    this.register(toDisposable(() => {
      this._cursorBlinkStateManager?.dispose();
      this._cursorBlinkStateManager = undefined;
    }));
  }

  public resize(dim: IRenderDimensions): void {
    super.resize(dim);
    // Resizing the canvas discards the contents of the canvas so clear state
    this._state = {
      x: 0,
      y: 0,
      isFocused: false,
      style: '',
      width: 0
    };
  }

  public reset(): void {
    this._clearCursor();
    this._cursorBlinkStateManager?.restartBlinkAnimation();
    this._handleOptionsChanged();
  }

  public handleBlur(): void {
    this._cursorBlinkStateManager?.pause();
    this._onRequestRedraw.fire({ start: this._bufferService.buffer.y, end: this._bufferService.buffer.y });
  }

  public handleFocus(): void {
    this._cursorBlinkStateManager?.resume();
    this._onRequestRedraw.fire({ start: this._bufferService.buffer.y, end: this._bufferService.buffer.y });
  }

  private _handleOptionsChanged(): void {
    if (this._optionsService.rawOptions.cursorBlink) {
      if (!this._cursorBlinkStateManager) {
        this._cursorBlinkStateManager = new CursorBlinkStateManager(() => this._render(true), this._coreBrowserService);
      }
    } else {
      this._cursorBlinkStateManager?.dispose();
      this._cursorBlinkStateManager = undefined;
    }
    // Request a refresh from the terminal as management of rendering is being
    // moved back to the terminal
    this._onRequestRedraw.fire({ start: this._bufferService.buffer.y, end: this._bufferService.buffer.y });
  }

  public handleCursorMove(): void {
    this._cursorBlinkStateManager?.restartBlinkAnimation();
  }

  public handleGridChanged(startRow: number, endRow: number): void {
    if (!this._cursorBlinkStateManager || this._cursorBlinkStateManager.isPaused) {
      this._render(false);
    } else {
      this._cursorBlinkStateManager.restartBlinkAnimation();
    }
  }

  private _render(triggeredByAnimationFrame: boolean): void {
    // Don't draw the cursor if it's hidden
    if (!this._coreService.isCursorInitialized || this._coreService.isCursorHidden) {
      this._clearCursor();
      return;
    }

    const cursorY = this._bufferService.buffer.ybase + this._bufferService.buffer.y;
    const viewportRelativeCursorY = cursorY - this._bufferService.buffer.ydisp;

    // Don't draw the cursor if it's off-screen
    if (viewportRelativeCursorY < 0 || viewportRelativeCursorY >= this._bufferService.rows) {
      this._clearCursor();
      return;
    }

    // in case cursor.x == cols adjust visual cursor to cols - 1
    const cursorX = Math.min(this._bufferService.buffer.x, this._bufferService.cols - 1);
    this._bufferService.buffer.lines.get(cursorY)!.loadCell(cursorX, this._cell);
    if (this._cell.content === undefined) {
      return;
    }

    if (!this._coreBrowserService.isFocused) {
      this._clearCursor();
      this._ctx.save();
      this._ctx.fillStyle = this._themeService.colors.cursor.css;
      const cursorStyle = this._optionsService.rawOptions.cursorStyle;
      const cursorInactiveStyle = this._optionsService.rawOptions.cursorInactiveStyle;
      if (cursorInactiveStyle && cursorInactiveStyle !== 'none') {
        this._cursorRenderers[cursorInactiveStyle](cursorX, viewportRelativeCursorY, this._cell);
      }
      this._ctx.restore();
      this._state.x = cursorX;
      this._state.y = viewportRelativeCursorY;
      this._state.isFocused = false;
      this._state.style = cursorStyle;
      this._state.width = this._cell.getWidth();
      return;
    }

    // Don't draw the cursor if it's blinking
    if (this._cursorBlinkStateManager && !this._cursorBlinkStateManager.isCursorVisible) {
      this._clearCursor();
      return;
    }

    if (this._state) {
      // The cursor is already in the correct spot, don't redraw
      if (this._state.x === cursorX &&
          this._state.y === viewportRelativeCursorY &&
          this._state.isFocused === this._coreBrowserService.isFocused &&
          this._state.style === this._optionsService.rawOptions.cursorStyle &&
          this._state.width === this._cell.getWidth()) {
        return;
      }
      this._clearCursor();
    }

    this._ctx.save();
    this._cursorRenderers[this._optionsService.rawOptions.cursorStyle || 'block'](cursorX, viewportRelativeCursorY, this._cell);
    this._ctx.restore();

    this._state.x = cursorX;
    this._state.y = viewportRelativeCursorY;
    this._state.isFocused = false;
    this._state.style = this._optionsService.rawOptions.cursorStyle;
    this._state.width = this._cell.getWidth();
  }

  private _clearCursor(): void {
    if (this._state) {
      // Avoid potential rounding errors when browser is Firefox (#4487) or device pixel ratio is
      // less than 1
      if (isFirefox || this._coreBrowserService.dpr < 1) {
        this._clearAll();
      } else {
        this._clearCells(this._state.x, this._state.y, this._state.width, 1);
      }
      this._state = {
        x: 0,
        y: 0,
        isFocused: false,
        style: '',
        width: 0
      };
    }
  }

  private _renderBarCursor(x: number, y: number, cell: ICellData): void {
    this._ctx.save();
    this._ctx.fillStyle = this._themeService.colors.cursor.css;
    this._fillLeftLineAtCell(x, y, this._optionsService.rawOptions.cursorWidth);
    this._ctx.restore();
  }

  private _renderBlockCursor(x: number, y: number, cell: ICellData): void {
    this._ctx.save();
    this._ctx.fillStyle = this._themeService.colors.cursor.css;
    this._fillCells(x, y, cell.getWidth(), 1);
    this._ctx.fillStyle = this._themeService.colors.cursorAccent.css;
    this._fillCharTrueColor(cell, x, y);
    this._ctx.restore();
  }

  private _renderUnderlineCursor(x: number, y: number, cell: ICellData): void {
    this._ctx.save();
    this._ctx.fillStyle = this._themeService.colors.cursor.css;
    this._fillBottomLineAtCells(x, y);
    this._ctx.restore();
  }

  private _renderOutlineCursor(x: number, y: number, cell: ICellData): void {
    this._ctx.save();
    this._ctx.strokeStyle = this._themeService.colors.cursor.css;
    this._strokeRectAtCell(x, y, cell.getWidth(), 1);
    this._ctx.restore();
  }
}<|MERGE_RESOLUTION|>--- conflicted
+++ resolved
@@ -5,22 +5,13 @@
 
 import { CursorBlinkStateManager } from 'browser/renderer/shared/CursorBlinkStateManager';
 import { IRenderDimensions, IRequestRedrawEvent } from 'browser/renderer/shared/Types';
-<<<<<<< HEAD
-import { BaseRenderLayer } from './BaseRenderLayer';
-import { ICellData } from 'common/Types';
-import { CellData } from 'common/buffer/CellData';
-import { IColorSet, ReadonlyColorSet } from 'browser/Types';
-import { IBufferService, IOptionsService, ICoreService, IDecorationService, IUnicodeService } from 'common/services/Services';
-import { IEventEmitter } from 'common/EventEmitter';
-=======
->>>>>>> 1f3143cf
 import { ICoreBrowserService, IThemeService } from 'browser/services/Services';
 import { IEventEmitter } from 'common/EventEmitter';
 import { toDisposable } from 'common/Lifecycle';
 import { isFirefox } from 'common/Platform';
 import { ICellData } from 'common/Types';
 import { CellData } from 'common/buffer/CellData';
-import { IBufferService, ICoreService, IDecorationService, IOptionsService } from 'common/services/Services';
+import { IBufferService, ICoreService, IDecorationService, IOptionsService, IUnicodeService } from 'common/services/Services';
 import { Terminal } from 'xterm';
 import { BaseRenderLayer } from './BaseRenderLayer';
 
