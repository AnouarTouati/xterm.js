--- conflicted
+++ resolved
@@ -283,13 +283,8 @@
         if (!line) {
           line = terminal.buffer.getLine(row);
         }
-<<<<<<< HEAD
         const chars = line!.getCell(x)!.getChars();
         this._updateCell(this._vertices.selectionAttributes, x, y, model.cells[offset], bg, model.cells[offset + RENDER_MODEL_FG_OFFSET], chars);
-=======
-        const chars = line!.getCell(x)!.char;
-        this._updateCell(this._vertices.selectionAttributes, x, y, model.cells[offset], bg, fg, chars);
->>>>>>> 83e582b7
       } else {
         this._updateCell(this._vertices.selectionAttributes, x, y, model.cells[offset], bg, fg);
       }
