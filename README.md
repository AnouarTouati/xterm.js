--- conflicted
+++ resolved
@@ -112,16 +112,12 @@
 - [**SSHy**](https://github.com/stuicey/SSHy): HTML5 Based SSHv2 Web Client with E2E encryption utilising `xterm.js`, SJCL & websockets.
 - [**JupyterLab**](https://github.com/jupyterlab/jupyterlab): An extensible 
 computational environment for Jupyter, supporting interactive data science and scientific computing across all programming languages.
-<<<<<<< HEAD
 - [**Theia**](https://github.com/theia-ide/theia): Theia is a cloud & desktop IDE framework implemented in TypeScript.
 - [**Opshell**](https://github.com/ricktbaker/opshell) Ops Helper tool to make life easier working with AWS instances across multiple organizations.
 - [**Proxmox VE**](https://www.proxmox.com/en/proxmox-ve): Proxmox VE is a complete open-source platform for enterprise virtualization. It uses xterm.js for container terminals and the host shell.
-=======
 - [**Script Runner**](https://github.com/ioquatix/script-runner): Run scripts (or a shell) in Atom.
 - [**Whack Whack Terminal**](https://github.com/Microsoft/WhackWhackTerminal): Terminal emulator for Visual Studio 2017.
 - [**VTerm**](https://github.com/vterm/vterm): Extensible terminal emulator based on Electron and React.
-
->>>>>>> a8830290
 
 Do you use xterm.js in your application as well? Please [open a Pull Request](https://github.com/sourcelair/xterm.js/pulls) to include it here. We would love to have it in our list.
 
