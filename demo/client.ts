/**
 * Copyright (c) 2018 The xterm.js authors. All rights reserved.
 * @license MIT
 *
 * This file is the entry point for browserify.
 */

/// <reference path="../typings/xterm.d.ts"/>

// Use tsc version (yarn watch)
import { Terminal } from '../out/public/Terminal';
import { AttachAddon } from '../addons/xterm-addon-attach/out/AttachAddon';
import { FitAddon } from '../addons/xterm-addon-fit/out/FitAddon';
import { SearchAddon, ISearchOptions } from '../addons/xterm-addon-search/out/SearchAddon';
import { SerializeAddon } from '../addons/xterm-addon-serialize/out/SerializeAddon';
import { WebLinksAddon } from '../addons/xterm-addon-web-links/out/WebLinksAddon';
import { WebglAddon } from '../addons/xterm-addon-webgl/out/WebglAddon';
import { Unicode11Addon } from '../addons/xterm-addon-unicode11/out/Unicode11Addon';

// Use webpacked version (yarn package)
// import { Terminal } from '../lib/xterm';
// import { AttachAddon } from 'xterm-addon-attach';
// import { FitAddon } from 'xterm-addon-fit';
// import { SearchAddon, ISearchOptions } from 'xterm-addon-search';
// import { SerializeAddon } from 'xterm-addon-serialize';
// import { WebLinksAddon } from 'xterm-addon-web-links';
// import { WebglAddon } from 'xterm-addon-webgl';
// import { Unicode11Addon } from 'xterm-addon-unicode11';

// Pulling in the module's types relies on the <reference> above, it's looks a
// little weird here as we're importing "this" module
import { Terminal as TerminalType, ITerminalOptions } from 'xterm';

export interface IWindowWithTerminal extends Window {
  term: TerminalType;
  Terminal?: typeof TerminalType;
  AttachAddon?: typeof AttachAddon;
  FitAddon?: typeof FitAddon;
  SearchAddon?: typeof SearchAddon;
  SerializeAddon?: typeof SerializeAddon;
  WebLinksAddon?: typeof WebLinksAddon;
  WebglAddon?: typeof WebglAddon;
  Unicode11Addon?: typeof Unicode11Addon;
}
declare let window: IWindowWithTerminal;

let term;
let protocol;
let socketURL;
let socket;
let pid;

<<<<<<< HEAD
type AddonType = 'attach' | 'fit' | 'search' | 'serialize' | 'web-links' | 'webgl';
=======
type AddonType = 'attach' | 'fit' | 'search' | 'web-links' | 'webgl' | 'unicode11';
>>>>>>> 56ac6f66

interface IDemoAddon<T extends AddonType> {
  name: T;
  canChange: boolean;
  ctor:
    T extends 'attach' ? typeof AttachAddon :
    T extends 'fit' ? typeof FitAddon :
    T extends 'search' ? typeof SearchAddon :
    T extends 'serialize' ? typeof SerializeAddon :
    T extends 'web-links' ? typeof WebLinksAddon :
    T extends 'unicode11' ? typeof Unicode11Addon :
    typeof WebglAddon;
  instance?:
    T extends 'attach' ? AttachAddon :
    T extends 'fit' ? FitAddon :
    T extends 'search' ? SearchAddon :
    T extends 'serialize' ? SerializeAddon :
    T extends 'web-links' ? WebLinksAddon :
    T extends 'webgl' ? WebglAddon :
    T extends 'unicode11' ? typeof Unicode11Addon :
    never;
}

const addons: { [T in AddonType]: IDemoAddon<T>} = {
  attach: { name: 'attach', ctor: AttachAddon, canChange: false },
  fit: { name: 'fit', ctor: FitAddon, canChange: false },
  search: { name: 'search', ctor: SearchAddon, canChange: true },
  serialize: { name: 'serialize', ctor: SerializeAddon, canChange: true },
  'web-links': { name: 'web-links', ctor: WebLinksAddon, canChange: true },
  webgl: { name: 'webgl', ctor: WebglAddon, canChange: true },
  unicode11: { name: 'unicode11', ctor: Unicode11Addon, canChange: true }
};

const terminalContainer = document.getElementById('terminal-container');
const actionElements = {
  findNext: <HTMLInputElement>document.querySelector('#find-next'),
  findPrevious: <HTMLInputElement>document.querySelector('#find-previous')
};
const paddingElement = <HTMLInputElement>document.getElementById('padding');

function setPadding(): void {
  term.element.style.padding = parseInt(paddingElement.value, 10).toString() + 'px';
  term.fit();
}

function getSearchOptions(e: KeyboardEvent): ISearchOptions {
  return {
    regex: (document.getElementById('regex') as HTMLInputElement).checked,
    wholeWord: (document.getElementById('whole-word') as HTMLInputElement).checked,
    caseSensitive: (document.getElementById('case-sensitive') as HTMLInputElement).checked,
    incremental: e.key !== `Enter`
  };
}

const disposeRecreateButtonHandler = () => {
  // If the terminal exists dispose of it, otherwise recreate it
  if (term) {
    term.dispose();
    term = null;
    window.term = null;
    socket = null;
    document.getElementById('dispose').innerHTML = 'Recreate Terminal';
  }
  else {
    createTerminal();
    document.getElementById('dispose').innerHTML = 'Dispose terminal';
  }
};

if (document.location.pathname === '/test') {
  window.Terminal = Terminal;
  window.AttachAddon = AttachAddon;
  window.FitAddon = FitAddon;
  window.SearchAddon = SearchAddon;
  window.WebLinksAddon = WebLinksAddon;
  window.WebglAddon = WebglAddon;
<<<<<<< HEAD
  window.SerializeAddon = SerializeAddon;
=======
  window.Unicode11Addon = Unicode11Addon;
>>>>>>> 56ac6f66
} else {
  createTerminal();
  document.getElementById('dispose').addEventListener('click', disposeRecreateButtonHandler);
  document.getElementById('serialize').addEventListener('click', serializeButtonHandler);
}

function createTerminal(): void {
  // Clean terminal
  while (terminalContainer.children.length) {
    terminalContainer.removeChild(terminalContainer.children[0]);
  }

  const isWindows = ['Windows', 'Win16', 'Win32', 'WinCE'].indexOf(navigator.platform) >= 0;
  term = new Terminal({
    windowsMode: isWindows
  } as ITerminalOptions);

  // Load addons
  const typedTerm = term as TerminalType;
  addons.search.instance = new SearchAddon();
  addons.serialize.instance = new SerializeAddon();
  addons.fit.instance = new FitAddon();
<<<<<<< HEAD
  addons['web-links'].instance = new WebLinksAddon();
  typedTerm.loadAddon(addons.fit.instance);
  typedTerm.loadAddon(addons.search.instance);
  typedTerm.loadAddon(addons.serialize.instance);
  typedTerm.loadAddon(addons['web-links'].instance);
=======
  addons.unicode11.instance = new Unicode11Addon();
  typedTerm.loadAddon(addons['web-links'].instance);
  typedTerm.loadAddon(addons.search.instance);
  typedTerm.loadAddon(addons.fit.instance);
  typedTerm.loadAddon(addons.unicode11.instance);
>>>>>>> 56ac6f66

  window.term = term;  // Expose `term` to window for debugging purposes
  term.onResize((size: { cols: number, rows: number }) => {
    if (!pid) {
      return;
    }
    const cols = size.cols;
    const rows = size.rows;
    const url = '/terminals/' + pid + '/size?cols=' + cols + '&rows=' + rows;

    fetch(url, {method: 'POST'});
  });
  protocol = (location.protocol === 'https:') ? 'wss://' : 'ws://';
  socketURL = protocol + location.hostname + ((location.port) ? (':' + location.port) : '') + '/terminals/';

  term.open(terminalContainer);
  addons.fit.instance!.fit();
  term.focus();

  addDomListener(paddingElement, 'change', setPadding);

  addDomListener(actionElements.findNext, 'keyup', (e) => {
    addons.search.instance.findNext(actionElements.findNext.value, getSearchOptions(e));
  });

  addDomListener(actionElements.findPrevious, 'keyup', (e) => {
    addons.search.instance.findPrevious(actionElements.findPrevious.value, getSearchOptions(e));
  });

  // fit is called within a setTimeout, cols and rows need this.
  setTimeout(() => {
    initOptions(term);
    // TODO: Clean this up, opt-cols/rows doesn't exist anymore
    (<HTMLInputElement>document.getElementById(`opt-cols`)).value = term.cols;
    (<HTMLInputElement>document.getElementById(`opt-rows`)).value = term.rows;
    paddingElement.value = '0';

    // Set terminal size again to set the specific dimensions on the demo
    updateTerminalSize();

    fetch('/terminals?cols=' + term.cols + '&rows=' + term.rows, {method: 'POST'}).then((res) => {
      res.text().then((processId) => {
        pid = processId;
        socketURL += processId;
        socket = new WebSocket(socketURL);
        socket.onopen = runRealTerminal;
        socket.onclose = runFakeTerminal;
        socket.onerror = runFakeTerminal;
      });
    });
  }, 0);
}

function runRealTerminal(): void {
  addons.attach.instance = new AttachAddon(socket);
  term.loadAddon(addons.attach.instance);
  term._initialized = true;
  initAddons(term);
}

function runFakeTerminal(): void {
  if (term._initialized) {
    return;
  }

  term._initialized = true;
  initAddons(term);

  term.prompt = () => {
    term.write('\r\n$ ');
  };

  term.writeln('Welcome to xterm.js');
  term.writeln('This is a local terminal emulation, without a real terminal in the back-end.');
  term.writeln('Type some keys and commands to play around.');
  term.writeln('');
  term.prompt();

  term.onKey((e: { key: string, domEvent: KeyboardEvent }) => {
    const ev = e.domEvent;
    const printable = !ev.altKey && !ev.ctrlKey && !ev.metaKey;

    if (ev.keyCode === 13) {
      term.prompt();
    } else if (ev.keyCode === 8) {
     // Do not delete the prompt
      if (term._core.buffer.x > 2) {
        term.write('\b \b');
      }
    } else if (printable) {
      term.write(e.key);
    }
  });
}

function initOptions(term: TerminalType): void {
  const blacklistedOptions = [
    // Internal only options
    'cancelEvents',
    'convertEol',
    'termName',
    // Complex option
    'theme'
  ];
  const stringOptions = {
    bellSound: null,
    bellStyle: ['none', 'sound'],
    cursorStyle: ['block', 'underline', 'bar'],
    fastScrollModifier: ['alt', 'ctrl', 'shift', undefined],
    fontFamily: null,
    fontWeight: ['normal', 'bold', '100', '200', '300', '400', '500', '600', '700', '800', '900'],
    fontWeightBold: ['normal', 'bold', '100', '200', '300', '400', '500', '600', '700', '800', '900'],
    logLevel: ['debug', 'info', 'warn', 'error', 'off'],
    rendererType: ['dom', 'canvas'],
    wordSeparator: null
  };
  const options = Object.keys((<any>term)._core.options);
  const booleanOptions = [];
  const numberOptions = [];
  options.filter(o => blacklistedOptions.indexOf(o) === -1).forEach(o => {
    switch (typeof term.getOption(o)) {
      case 'boolean':
        booleanOptions.push(o);
        break;
      case 'number':
        numberOptions.push(o);
        break;
      default:
        if (Object.keys(stringOptions).indexOf(o) === -1) {
          console.warn(`Unrecognized option: "${o}"`);
        }
    }
  });

  let html = '';
  html += '<div class="option-group">';
  booleanOptions.forEach(o => {
    html += `<div class="option"><label><input id="opt-${o}" type="checkbox" ${term.getOption(o) ? 'checked' : ''}/> ${o}</label></div>`;
  });
  html += '</div><div class="option-group">';
  numberOptions.forEach(o => {
    html += `<div class="option"><label>${o} <input id="opt-${o}" type="number" value="${term.getOption(o)}" step="${o === 'lineHeight' || o === 'scrollSensitivity' ? '0.1' : '1'}"/></label></div>`;
  });
  html += '</div><div class="option-group">';
  Object.keys(stringOptions).forEach(o => {
    if (stringOptions[o]) {
      html += `<div class="option"><label>${o} <select id="opt-${o}">${stringOptions[o].map(v => `<option ${term.getOption(o) === v ? 'selected' : ''}>${v}</option>`).join('')}</select></label></div>`;
    } else {
      html += `<div class="option"><label>${o} <input id="opt-${o}" type="text" value="${term.getOption(o)}"/></label></div>`;
    }
  });
  html += '</div>';

  const container = document.getElementById('options-container');
  container.innerHTML = html;

  // Attach listeners
  booleanOptions.forEach(o => {
    const input = <HTMLInputElement>document.getElementById(`opt-${o}`);
    addDomListener(input, 'change', () => {
      console.log('change', o, input.checked);
      term.setOption(o, input.checked);
    });
  });
  numberOptions.forEach(o => {
    const input = <HTMLInputElement>document.getElementById(`opt-${o}`);
    addDomListener(input, 'change', () => {
      console.log('change', o, input.value);
      if (o === 'cols' || o === 'rows') {
        updateTerminalSize();
      } else if (o === 'lineHeight' || o === 'scrollSensitivity') {
        term.setOption(o, parseFloat(input.value));
        updateTerminalSize();
      } else {
        term.setOption(o, parseInt(input.value));
      }
    });
  });
  Object.keys(stringOptions).forEach(o => {
    const input = <HTMLInputElement>document.getElementById(`opt-${o}`);
    addDomListener(input, 'change', () => {
      console.log('change', o, input.value);
      term.setOption(o, input.value);
    });
  });
}

function initAddons(term: TerminalType): void {
  const fragment = document.createDocumentFragment();
  Object.keys(addons).forEach((name: AddonType) => {
    const addon = addons[name];
    const checkbox = document.createElement('input') as HTMLInputElement;
    checkbox.type = 'checkbox';
    checkbox.checked = !!addon.instance;
    if (!addon.canChange) {
      checkbox.disabled = true;
    }
    checkbox.addEventListener('change', () => {
      if (checkbox.checked) {
        addon.instance = new addon.ctor();
        term.loadAddon(addon.instance);
        if (name === 'webgl') {
          setTimeout(() => {
            document.body.appendChild((addon.instance as WebglAddon).textureAtlas);
          }, 0);
        }
      } else {
        if (name === 'webgl') {
          document.body.removeChild((addon.instance as WebglAddon).textureAtlas);
        }
        addon.instance!.dispose();
        addon.instance = undefined;
      }
    });
    const label = document.createElement('label');
    label.classList.add('addon');
    if (!addon.canChange) {
      label.title = 'This addon is needed for the demo to operate';
    }
    label.appendChild(checkbox);
    label.appendChild(document.createTextNode(name));
    const wrapper = document.createElement('div');
    wrapper.classList.add('addon');
    wrapper.appendChild(label);
    fragment.appendChild(wrapper);
  });
  document.getElementById('addons-container').appendChild(fragment);
}

function addDomListener(element: HTMLElement, type: string, handler: (...args: any[]) => any): void {
  element.addEventListener(type, handler);
  term._core.register({ dispose: () => element.removeEventListener(type, handler) });
}

function updateTerminalSize(): void {
  const cols = parseInt((<HTMLInputElement>document.getElementById(`opt-cols`)).value, 10);
  const rows = parseInt((<HTMLInputElement>document.getElementById(`opt-rows`)).value, 10);
  const width = (cols * term._core._renderService.dimensions.actualCellWidth + term._core.viewport.scrollBarWidth).toString() + 'px';
  const height = (rows * term._core._renderService.dimensions.actualCellHeight).toString() + 'px';
  terminalContainer.style.width = width;
  terminalContainer.style.height = height;
  addons.fit.instance.fit();
}

function serializeButtonHandler(): void {
  const output = addons.serialize.instance.serialize();
  const outputString = JSON.stringify(output);

  document.getElementById('serialize-output').innerText = outputString;
  if ((document.getElementById('write-to-terminal') as HTMLInputElement).checked) {
    term.reset();
    term.write(output);
  }
}<|MERGE_RESOLUTION|>--- conflicted
+++ resolved
@@ -50,11 +50,7 @@
 let socket;
 let pid;
 
-<<<<<<< HEAD
-type AddonType = 'attach' | 'fit' | 'search' | 'serialize' | 'web-links' | 'webgl';
-=======
-type AddonType = 'attach' | 'fit' | 'search' | 'web-links' | 'webgl' | 'unicode11';
->>>>>>> 56ac6f66
+type AddonType = 'attach' | 'fit' | 'search' | 'serialize' | 'unicode11' | 'web-links' | 'webgl';
 
 interface IDemoAddon<T extends AddonType> {
   name: T;
@@ -129,13 +125,10 @@
   window.AttachAddon = AttachAddon;
   window.FitAddon = FitAddon;
   window.SearchAddon = SearchAddon;
+  window.SerializeAddon = SerializeAddon;
+  window.Unicode11Addon = Unicode11Addon;
   window.WebLinksAddon = WebLinksAddon;
   window.WebglAddon = WebglAddon;
-<<<<<<< HEAD
-  window.SerializeAddon = SerializeAddon;
-=======
-  window.Unicode11Addon = Unicode11Addon;
->>>>>>> 56ac6f66
 } else {
   createTerminal();
   document.getElementById('dispose').addEventListener('click', disposeRecreateButtonHandler);
@@ -158,19 +151,12 @@
   addons.search.instance = new SearchAddon();
   addons.serialize.instance = new SerializeAddon();
   addons.fit.instance = new FitAddon();
-<<<<<<< HEAD
-  addons['web-links'].instance = new WebLinksAddon();
+  addons.unicode11.instance = new Unicode11Addon();
   typedTerm.loadAddon(addons.fit.instance);
   typedTerm.loadAddon(addons.search.instance);
   typedTerm.loadAddon(addons.serialize.instance);
+  typedTerm.loadAddon(addons.unicode11.instance);
   typedTerm.loadAddon(addons['web-links'].instance);
-=======
-  addons.unicode11.instance = new Unicode11Addon();
-  typedTerm.loadAddon(addons['web-links'].instance);
-  typedTerm.loadAddon(addons.search.instance);
-  typedTerm.loadAddon(addons.fit.instance);
-  typedTerm.loadAddon(addons.unicode11.instance);
->>>>>>> 56ac6f66
 
   window.term = term;  // Expose `term` to window for debugging purposes
   term.onResize((size: { cols: number, rows: number }) => {
