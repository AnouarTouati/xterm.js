--- conflicted
+++ resolved
@@ -2530,7 +2530,6 @@
     };
 
     /**
-<<<<<<< HEAD
      * Attaches a custom keydown handler which is run before keys are processed, giving consumers of
      * xterm.js ultimate control as to what keys should be processed by the terminal and what keys
      * should not.
@@ -2542,15 +2541,12 @@
       this.customKeydownHandler = customKeydownHandler;
     }
 
-    // Key Resources:
-    // https://developer.mozilla.org/en-US/docs/DOM/KeyboardEvent
-=======
+    /**
      * Handle a keydown event
      * Key Resources:
      *   - https://developer.mozilla.org/en-US/docs/DOM/KeyboardEvent
      * @param {KeyboardEvent} ev The keydown event to be handled.
      */
->>>>>>> 13644ce3
     Terminal.prototype.keyDown = function(ev) {
       if (this.customKeydownHandler && !this.customKeydownHandler(ev)) {
         return;
