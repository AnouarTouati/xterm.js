--- conflicted
+++ resolved
@@ -16,13 +16,9 @@
 import { rightClickHandler, pasteHandler, copyHandler } from './handlers/Clipboard';
 import { CircularList } from './utils/CircularList';
 import { C0 } from './EscapeSequences';
-<<<<<<< HEAD
 import { InputHandler } from './InputHandler';
 import { Parser } from './Parser';
-import { CharMeasure } from './utils/CharMeasure.js';
-=======
 import { CharMeasure } from './utils/CharMeasure';
->>>>>>> 259338b8
 import * as Browser from './utils/Browser';
 import * as Keyboard from './utils/Keyboard';
 import { CHARSETS } from './Charsets';
@@ -2475,1326 +2471,12 @@
   }
 }
 
-<<<<<<< HEAD
-=======
-  while (param--) {
-    if (this.lines.length === this.lines.maxLength) {
-      // Trim the start of lines to make room for the new line
-      this.lines.trimStart(1);
-      this.ybase--;
-      this.ydisp--;
-      row--;
-      j--;
-    }
-    // test: echo -e '\e[44m\e[1L\e[0m'
-    // blankLine(true) - xterm/linux behavior
-    this.lines.splice(row, 0, this.blankLine(true));
-    this.lines.splice(j, 1);
-  }
-
-  // this.maxRange();
-  this.updateRange(this.y);
-  this.updateRange(this.scrollBottom);
-};
-
-
-/**
- * CSI Ps M
- * Delete Ps Line(s) (default = 1) (DL).
- */
-Terminal.prototype.deleteLines = function(params) {
-  var param, row, j;
-
-  param = params[0];
-  if (param < 1) param = 1;
-  row = this.y + this.ybase;
-
-  j = this.rows - 1 - this.scrollBottom;
-  j = this.rows - 1 + this.ybase - j;
-
-  while (param--) {
-    if (this.lines.length === this.lines.maxLength) {
-      // Trim the start of lines to make room for the new line
-      this.lines.trimStart(1);
-      this.ybase -= 1;
-      this.ydisp -= 1;
-    }
-    // test: echo -e '\e[44m\e[1M\e[0m'
-    // blankLine(true) - xterm/linux behavior
-    this.lines.splice(j + 1, 0, this.blankLine(true));
-    this.lines.splice(row, 1);
-  }
-
-  // this.maxRange();
-  this.updateRange(this.y);
-  this.updateRange(this.scrollBottom);
-};
-
-
-/**
- * CSI Ps P
- * Delete Ps Character(s) (default = 1) (DCH).
- */
-Terminal.prototype.deleteChars = function(params) {
-  var param, row, ch;
-
-  param = params[0];
-  if (param < 1) param = 1;
-
-  row = this.y + this.ybase;
-  ch = [this.eraseAttr(), ' ', 1]; // xterm
-
-  while (param--) {
-    this.lines.get(row).splice(this.x, 1);
-    this.lines.get(row).push(ch);
-  }
-};
-
-/**
- * CSI Ps X
- * Erase Ps Character(s) (default = 1) (ECH).
- */
-Terminal.prototype.eraseChars = function(params) {
-  var param, row, j, ch;
-
-  param = params[0];
-  if (param < 1) param = 1;
-
-  row = this.y + this.ybase;
-  j = this.x;
-  ch = [this.eraseAttr(), ' ', 1]; // xterm
-
-  while (param-- && j < this.cols) {
-    this.lines.get(row)[j++] = ch;
-  }
-};
-
-/**
- * CSI Pm `  Character Position Absolute
- *   [column] (default = [row,1]) (HPA).
- */
-Terminal.prototype.charPosAbsolute = function(params) {
-  var param = params[0];
-  if (param < 1) param = 1;
-  this.x = param - 1;
-  if (this.x >= this.cols) {
-    this.x = this.cols - 1;
-  }
-};
-
-
-/**
- * 141 61 a * HPR -
- * Horizontal Position Relative
- * reuse CSI Ps C ?
- */
-Terminal.prototype.HPositionRelative = function(params) {
-  var param = params[0];
-  if (param < 1) param = 1;
-  this.x += param;
-  if (this.x >= this.cols) {
-    this.x = this.cols - 1;
-  }
-};
-
-
-/**
- * CSI Ps c  Send Device Attributes (Primary DA).
- *     Ps = 0  or omitted -> request attributes from terminal.  The
- *     response depends on the decTerminalID resource setting.
- *     -> CSI ? 1 ; 2 c  (``VT100 with Advanced Video Option'')
- *     -> CSI ? 1 ; 0 c  (``VT101 with No Options'')
- *     -> CSI ? 6 c  (``VT102'')
- *     -> CSI ? 6 0 ; 1 ; 2 ; 6 ; 8 ; 9 ; 1 5 ; c  (``VT220'')
- *   The VT100-style response parameters do not mean anything by
- *   themselves.  VT220 parameters do, telling the host what fea-
- *   tures the terminal supports:
- *     Ps = 1  -> 132-columns.
- *     Ps = 2  -> Printer.
- *     Ps = 6  -> Selective erase.
- *     Ps = 8  -> User-defined keys.
- *     Ps = 9  -> National replacement character sets.
- *     Ps = 1 5  -> Technical characters.
- *     Ps = 2 2  -> ANSI color, e.g., VT525.
- *     Ps = 2 9  -> ANSI text locator (i.e., DEC Locator mode).
- * CSI > Ps c
- *   Send Device Attributes (Secondary DA).
- *     Ps = 0  or omitted -> request the terminal's identification
- *     code.  The response depends on the decTerminalID resource set-
- *     ting.  It should apply only to VT220 and up, but xterm extends
- *     this to VT100.
- *     -> CSI  > Pp ; Pv ; Pc c
- *   where Pp denotes the terminal type
- *     Pp = 0  -> ``VT100''.
- *     Pp = 1  -> ``VT220''.
- *   and Pv is the firmware version (for xterm, this was originally
- *   the XFree86 patch number, starting with 95).  In a DEC termi-
- *   nal, Pc indicates the ROM cartridge registration number and is
- *   always zero.
- * More information:
- *   xterm/charproc.c - line 2012, for more information.
- *   vim responds with ^[[?0c or ^[[?1c after the terminal's response (?)
- */
-Terminal.prototype.sendDeviceAttributes = function(params) {
-  if (params[0] > 0) return;
-
-  if (!this.prefix) {
-    if (this.is('xterm')
-        || this.is('rxvt-unicode')
-        || this.is('screen')) {
-      this.send(C0.ESC + '[?1;2c');
-    } else if (this.is('linux')) {
-      this.send(C0.ESC + '[?6c');
-    }
-  } else if (this.prefix === '>') {
-    // xterm and urxvt
-    // seem to spit this
-    // out around ~370 times (?).
-    if (this.is('xterm')) {
-      this.send(C0.ESC + '[>0;276;0c');
-    } else if (this.is('rxvt-unicode')) {
-      this.send(C0.ESC + '[>85;95;0c');
-    } else if (this.is('linux')) {
-      // not supported by linux console.
-      // linux console echoes parameters.
-      this.send(params[0] + 'c');
-    } else if (this.is('screen')) {
-      this.send(C0.ESC + '[>83;40003;0c');
-    }
-  }
-};
-
-
-/**
- * CSI Pm d
- * Line Position Absolute  [row] (default = [1,column]) (VPA).
- */
-Terminal.prototype.linePosAbsolute = function(params) {
-  var param = params[0];
-  if (param < 1) param = 1;
-  this.y = param - 1;
-  if (this.y >= this.rows) {
-    this.y = this.rows - 1;
-  }
-};
-
-
-/**
- * 145 65 e * VPR - Vertical Position Relative
- * reuse CSI Ps B ?
- */
-Terminal.prototype.VPositionRelative = function(params) {
-  var param = params[0];
-  if (param < 1) param = 1;
-  this.y += param;
-  if (this.y >= this.rows) {
-    this.y = this.rows - 1;
-  }
-};
-
-
-/**
- * CSI Ps ; Ps f
- *   Horizontal and Vertical Position [row;column] (default =
- *   [1,1]) (HVP).
- */
-Terminal.prototype.HVPosition = function(params) {
-  if (params[0] < 1) params[0] = 1;
-  if (params[1] < 1) params[1] = 1;
-
-  this.y = params[0] - 1;
-  if (this.y >= this.rows) {
-    this.y = this.rows - 1;
-  }
-
-  this.x = params[1] - 1;
-  if (this.x >= this.cols) {
-    this.x = this.cols - 1;
-  }
-};
-
-
-/**
- * CSI Pm h  Set Mode (SM).
- *     Ps = 2  -> Keyboard Action Mode (AM).
- *     Ps = 4  -> Insert Mode (IRM).
- *     Ps = 1 2  -> Send/receive (SRM).
- *     Ps = 2 0  -> Automatic Newline (LNM).
- * CSI ? Pm h
- *   DEC Private Mode Set (DECSET).
- *     Ps = 1  -> Application Cursor Keys (DECCKM).
- *     Ps = 2  -> Designate USASCII for character sets G0-G3
- *     (DECANM), and set VT100 mode.
- *     Ps = 3  -> 132 Column Mode (DECCOLM).
- *     Ps = 4  -> Smooth (Slow) Scroll (DECSCLM).
- *     Ps = 5  -> Reverse Video (DECSCNM).
- *     Ps = 6  -> Origin Mode (DECOM).
- *     Ps = 7  -> Wraparound Mode (DECAWM).
- *     Ps = 8  -> Auto-repeat Keys (DECARM).
- *     Ps = 9  -> Send Mouse X & Y on button press.  See the sec-
- *     tion Mouse Tracking.
- *     Ps = 1 0  -> Show toolbar (rxvt).
- *     Ps = 1 2  -> Start Blinking Cursor (att610).
- *     Ps = 1 8  -> Print form feed (DECPFF).
- *     Ps = 1 9  -> Set print extent to full screen (DECPEX).
- *     Ps = 2 5  -> Show Cursor (DECTCEM).
- *     Ps = 3 0  -> Show scrollbar (rxvt).
- *     Ps = 3 5  -> Enable font-shifting functions (rxvt).
- *     Ps = 3 8  -> Enter Tektronix Mode (DECTEK).
- *     Ps = 4 0  -> Allow 80 -> 132 Mode.
- *     Ps = 4 1  -> more(1) fix (see curses resource).
- *     Ps = 4 2  -> Enable Nation Replacement Character sets (DECN-
- *     RCM).
- *     Ps = 4 4  -> Turn On Margin Bell.
- *     Ps = 4 5  -> Reverse-wraparound Mode.
- *     Ps = 4 6  -> Start Logging.  This is normally disabled by a
- *     compile-time option.
- *     Ps = 4 7  -> Use Alternate Screen Buffer.  (This may be dis-
- *     abled by the titeInhibit resource).
- *     Ps = 6 6  -> Application keypad (DECNKM).
- *     Ps = 6 7  -> Backarrow key sends backspace (DECBKM).
- *     Ps = 1 0 0 0  -> Send Mouse X & Y on button press and
- *     release.  See the section Mouse Tracking.
- *     Ps = 1 0 0 1  -> Use Hilite Mouse Tracking.
- *     Ps = 1 0 0 2  -> Use Cell Motion Mouse Tracking.
- *     Ps = 1 0 0 3  -> Use All Motion Mouse Tracking.
- *     Ps = 1 0 0 4  -> Send FocusIn/FocusOut events.
- *     Ps = 1 0 0 5  -> Enable Extended Mouse Mode.
- *     Ps = 1 0 1 0  -> Scroll to bottom on tty output (rxvt).
- *     Ps = 1 0 1 1  -> Scroll to bottom on key press (rxvt).
- *     Ps = 1 0 3 4  -> Interpret "meta" key, sets eighth bit.
- *     (enables the eightBitInput resource).
- *     Ps = 1 0 3 5  -> Enable special modifiers for Alt and Num-
- *     Lock keys.  (This enables the numLock resource).
- *     Ps = 1 0 3 6  -> Send ESC   when Meta modifies a key.  (This
- *     enables the metaSendsEscape resource).
- *     Ps = 1 0 3 7  -> Send DEL from the editing-keypad Delete
- *     key.
- *     Ps = 1 0 3 9  -> Send ESC  when Alt modifies a key.  (This
- *     enables the altSendsEscape resource).
- *     Ps = 1 0 4 0  -> Keep selection even if not highlighted.
- *     (This enables the keepSelection resource).
- *     Ps = 1 0 4 1  -> Use the CLIPBOARD selection.  (This enables
- *     the selectToClipboard resource).
- *     Ps = 1 0 4 2  -> Enable Urgency window manager hint when
- *     Control-G is received.  (This enables the bellIsUrgent
- *     resource).
- *     Ps = 1 0 4 3  -> Enable raising of the window when Control-G
- *     is received.  (enables the popOnBell resource).
- *     Ps = 1 0 4 7  -> Use Alternate Screen Buffer.  (This may be
- *     disabled by the titeInhibit resource).
- *     Ps = 1 0 4 8  -> Save cursor as in DECSC.  (This may be dis-
- *     abled by the titeInhibit resource).
- *     Ps = 1 0 4 9  -> Save cursor as in DECSC and use Alternate
- *     Screen Buffer, clearing it first.  (This may be disabled by
- *     the titeInhibit resource).  This combines the effects of the 1
- *     0 4 7  and 1 0 4 8  modes.  Use this with terminfo-based
- *     applications rather than the 4 7  mode.
- *     Ps = 1 0 5 0  -> Set terminfo/termcap function-key mode.
- *     Ps = 1 0 5 1  -> Set Sun function-key mode.
- *     Ps = 1 0 5 2  -> Set HP function-key mode.
- *     Ps = 1 0 5 3  -> Set SCO function-key mode.
- *     Ps = 1 0 6 0  -> Set legacy keyboard emulation (X11R6).
- *     Ps = 1 0 6 1  -> Set VT220 keyboard emulation.
- *     Ps = 2 0 0 4  -> Set bracketed paste mode.
- * Modes:
- *   http: *vt100.net/docs/vt220-rm/chapter4.html
- */
-Terminal.prototype.setMode = function(params) {
-  if (typeof params === 'object') {
-    var l = params.length
-    , i = 0;
-
-    for (; i < l; i++) {
-      this.setMode(params[i]);
-    }
-
-    return;
-  }
-
-  if (!this.prefix) {
-    switch (params) {
-      case 4:
-        this.insertMode = true;
-        break;
-      case 20:
-        //this.convertEol = true;
-        break;
-    }
-  } else if (this.prefix === '?') {
-    switch (params) {
-      case 1:
-        this.applicationCursor = true;
-        break;
-      case 2:
-        this.setgCharset(0, Terminal.charsets.US);
-        this.setgCharset(1, Terminal.charsets.US);
-        this.setgCharset(2, Terminal.charsets.US);
-        this.setgCharset(3, Terminal.charsets.US);
-        // set VT100 mode here
-        break;
-      case 3: // 132 col mode
-        this.savedCols = this.cols;
-        this.resize(132, this.rows);
-        break;
-      case 6:
-        this.originMode = true;
-        break;
-      case 7:
-        this.wraparoundMode = true;
-        break;
-      case 12:
-        // this.cursorBlink = true;
-        break;
-      case 66:
-        this.log('Serial port requested application keypad.');
-        this.applicationKeypad = true;
-        this.viewport.syncScrollArea();
-        break;
-      case 9: // X10 Mouse
-        // no release, no motion, no wheel, no modifiers.
-      case 1000: // vt200 mouse
-        // no motion.
-        // no modifiers, except control on the wheel.
-      case 1002: // button event mouse
-      case 1003: // any event mouse
-        // any event - sends motion events,
-        // even if there is no button held down.
-        this.x10Mouse = params === 9;
-        this.vt200Mouse = params === 1000;
-        this.normalMouse = params > 1000;
-        this.mouseEvents = true;
-        this.element.style.cursor = 'default';
-        this.log('Binding to mouse events.');
-        break;
-      case 1004: // send focusin/focusout events
-        // focusin: ^[[I
-        // focusout: ^[[O
-        this.sendFocus = true;
-        break;
-      case 1005: // utf8 ext mode mouse
-        this.utfMouse = true;
-        // for wide terminals
-        // simply encodes large values as utf8 characters
-        break;
-      case 1006: // sgr ext mode mouse
-        this.sgrMouse = true;
-        // for wide terminals
-        // does not add 32 to fields
-        // press: ^[[<b;x;yM
-        // release: ^[[<b;x;ym
-        break;
-      case 1015: // urxvt ext mode mouse
-        this.urxvtMouse = true;
-        // for wide terminals
-        // numbers for fields
-        // press: ^[[b;x;yM
-        // motion: ^[[b;x;yT
-        break;
-      case 25: // show cursor
-        this.cursorHidden = false;
-        break;
-      case 1049: // alt screen buffer cursor
-        //this.saveCursor();
-        ; // FALL-THROUGH
-      case 47: // alt screen buffer
-      case 1047: // alt screen buffer
-        if (!this.normal) {
-          var normal = {
-            lines: this.lines,
-            ybase: this.ybase,
-            ydisp: this.ydisp,
-            x: this.x,
-            y: this.y,
-            scrollTop: this.scrollTop,
-            scrollBottom: this.scrollBottom,
-            tabs: this.tabs
-            // XXX save charset(s) here?
-            // charset: this.charset,
-            // glevel: this.glevel,
-            // charsets: this.charsets
-          };
-          this.reset();
-          this.viewport.syncScrollArea();
-          this.normal = normal;
-          this.showCursor();
-        }
-        break;
-    }
-  }
-};
-
-/**
- * CSI Pm l  Reset Mode (RM).
- *     Ps = 2  -> Keyboard Action Mode (AM).
- *     Ps = 4  -> Replace Mode (IRM).
- *     Ps = 1 2  -> Send/receive (SRM).
- *     Ps = 2 0  -> Normal Linefeed (LNM).
- * CSI ? Pm l
- *   DEC Private Mode Reset (DECRST).
- *     Ps = 1  -> Normal Cursor Keys (DECCKM).
- *     Ps = 2  -> Designate VT52 mode (DECANM).
- *     Ps = 3  -> 80 Column Mode (DECCOLM).
- *     Ps = 4  -> Jump (Fast) Scroll (DECSCLM).
- *     Ps = 5  -> Normal Video (DECSCNM).
- *     Ps = 6  -> Normal Cursor Mode (DECOM).
- *     Ps = 7  -> No Wraparound Mode (DECAWM).
- *     Ps = 8  -> No Auto-repeat Keys (DECARM).
- *     Ps = 9  -> Don't send Mouse X & Y on button press.
- *     Ps = 1 0  -> Hide toolbar (rxvt).
- *     Ps = 1 2  -> Stop Blinking Cursor (att610).
- *     Ps = 1 8  -> Don't print form feed (DECPFF).
- *     Ps = 1 9  -> Limit print to scrolling region (DECPEX).
- *     Ps = 2 5  -> Hide Cursor (DECTCEM).
- *     Ps = 3 0  -> Don't show scrollbar (rxvt).
- *     Ps = 3 5  -> Disable font-shifting functions (rxvt).
- *     Ps = 4 0  -> Disallow 80 -> 132 Mode.
- *     Ps = 4 1  -> No more(1) fix (see curses resource).
- *     Ps = 4 2  -> Disable Nation Replacement Character sets (DEC-
- *     NRCM).
- *     Ps = 4 4  -> Turn Off Margin Bell.
- *     Ps = 4 5  -> No Reverse-wraparound Mode.
- *     Ps = 4 6  -> Stop Logging.  (This is normally disabled by a
- *     compile-time option).
- *     Ps = 4 7  -> Use Normal Screen Buffer.
- *     Ps = 6 6  -> Numeric keypad (DECNKM).
- *     Ps = 6 7  -> Backarrow key sends delete (DECBKM).
- *     Ps = 1 0 0 0  -> Don't send Mouse X & Y on button press and
- *     release.  See the section Mouse Tracking.
- *     Ps = 1 0 0 1  -> Don't use Hilite Mouse Tracking.
- *     Ps = 1 0 0 2  -> Don't use Cell Motion Mouse Tracking.
- *     Ps = 1 0 0 3  -> Don't use All Motion Mouse Tracking.
- *     Ps = 1 0 0 4  -> Don't send FocusIn/FocusOut events.
- *     Ps = 1 0 0 5  -> Disable Extended Mouse Mode.
- *     Ps = 1 0 1 0  -> Don't scroll to bottom on tty output
- *     (rxvt).
- *     Ps = 1 0 1 1  -> Don't scroll to bottom on key press (rxvt).
- *     Ps = 1 0 3 4  -> Don't interpret "meta" key.  (This disables
- *     the eightBitInput resource).
- *     Ps = 1 0 3 5  -> Disable special modifiers for Alt and Num-
- *     Lock keys.  (This disables the numLock resource).
- *     Ps = 1 0 3 6  -> Don't send ESC  when Meta modifies a key.
- *     (This disables the metaSendsEscape resource).
- *     Ps = 1 0 3 7  -> Send VT220 Remove from the editing-keypad
- *     Delete key.
- *     Ps = 1 0 3 9  -> Don't send ESC  when Alt modifies a key.
- *     (This disables the altSendsEscape resource).
- *     Ps = 1 0 4 0  -> Do not keep selection when not highlighted.
- *     (This disables the keepSelection resource).
- *     Ps = 1 0 4 1  -> Use the PRIMARY selection.  (This disables
- *     the selectToClipboard resource).
- *     Ps = 1 0 4 2  -> Disable Urgency window manager hint when
- *     Control-G is received.  (This disables the bellIsUrgent
- *     resource).
- *     Ps = 1 0 4 3  -> Disable raising of the window when Control-
- *     G is received.  (This disables the popOnBell resource).
- *     Ps = 1 0 4 7  -> Use Normal Screen Buffer, clearing screen
- *     first if in the Alternate Screen.  (This may be disabled by
- *     the titeInhibit resource).
- *     Ps = 1 0 4 8  -> Restore cursor as in DECRC.  (This may be
- *     disabled by the titeInhibit resource).
- *     Ps = 1 0 4 9  -> Use Normal Screen Buffer and restore cursor
- *     as in DECRC.  (This may be disabled by the titeInhibit
- *     resource).  This combines the effects of the 1 0 4 7  and 1 0
- *     4 8  modes.  Use this with terminfo-based applications rather
- *     than the 4 7  mode.
- *     Ps = 1 0 5 0  -> Reset terminfo/termcap function-key mode.
- *     Ps = 1 0 5 1  -> Reset Sun function-key mode.
- *     Ps = 1 0 5 2  -> Reset HP function-key mode.
- *     Ps = 1 0 5 3  -> Reset SCO function-key mode.
- *     Ps = 1 0 6 0  -> Reset legacy keyboard emulation (X11R6).
- *     Ps = 1 0 6 1  -> Reset keyboard emulation to Sun/PC style.
- *     Ps = 2 0 0 4  -> Reset bracketed paste mode.
- */
-Terminal.prototype.resetMode = function(params) {
-  if (typeof params === 'object') {
-    var l = params.length
-    , i = 0;
-
-    for (; i < l; i++) {
-      this.resetMode(params[i]);
-    }
-
-    return;
-  }
-
-  if (!this.prefix) {
-    switch (params) {
-      case 4:
-        this.insertMode = false;
-        break;
-      case 20:
-        //this.convertEol = false;
-        break;
-    }
-  } else if (this.prefix === '?') {
-    switch (params) {
-      case 1:
-        this.applicationCursor = false;
-        break;
-      case 3:
-        if (this.cols === 132 && this.savedCols) {
-          this.resize(this.savedCols, this.rows);
-        }
-        delete this.savedCols;
-        break;
-      case 6:
-        this.originMode = false;
-        break;
-      case 7:
-        this.wraparoundMode = false;
-        break;
-      case 12:
-        // this.cursorBlink = false;
-        break;
-      case 66:
-        this.log('Switching back to normal keypad.');
-        this.applicationKeypad = false;
-        this.viewport.syncScrollArea();
-        break;
-      case 9: // X10 Mouse
-      case 1000: // vt200 mouse
-      case 1002: // button event mouse
-      case 1003: // any event mouse
-        this.x10Mouse = false;
-        this.vt200Mouse = false;
-        this.normalMouse = false;
-        this.mouseEvents = false;
-        this.element.style.cursor = '';
-        break;
-      case 1004: // send focusin/focusout events
-        this.sendFocus = false;
-        break;
-      case 1005: // utf8 ext mode mouse
-        this.utfMouse = false;
-        break;
-      case 1006: // sgr ext mode mouse
-        this.sgrMouse = false;
-        break;
-      case 1015: // urxvt ext mode mouse
-        this.urxvtMouse = false;
-        break;
-      case 25: // hide cursor
-        this.cursorHidden = true;
-        break;
-      case 1049: // alt screen buffer cursor
-        ; // FALL-THROUGH
-      case 47: // normal screen buffer
-      case 1047: // normal screen buffer - clearing it first
-        if (this.normal) {
-          this.lines = this.normal.lines;
-          this.ybase = this.normal.ybase;
-          this.ydisp = this.normal.ydisp;
-          this.x = this.normal.x;
-          this.y = this.normal.y;
-          this.scrollTop = this.normal.scrollTop;
-          this.scrollBottom = this.normal.scrollBottom;
-          this.tabs = this.normal.tabs;
-          this.normal = null;
-          // if (params === 1049) {
-          //   this.x = this.savedX;
-          //   this.y = this.savedY;
-          // }
-          this.queueRefresh(0, this.rows - 1);
-          this.viewport.syncScrollArea();
-          this.showCursor();
-        }
-        break;
-    }
-  }
-};
-
-
-/**
- * CSI Ps ; Ps r
- *   Set Scrolling Region [top;bottom] (default = full size of win-
- *   dow) (DECSTBM).
- * CSI ? Pm r
- */
-Terminal.prototype.setScrollRegion = function(params) {
-  if (this.prefix) return;
-  this.scrollTop = (params[0] || 1) - 1;
-  this.scrollBottom = (params[1] || this.rows) - 1;
-  this.x = 0;
-  this.y = 0;
-};
-
-
-/**
- * CSI s
- *   Save cursor (ANSI.SYS).
- */
-Terminal.prototype.saveCursor = function(params) {
-  this.savedX = this.x;
-  this.savedY = this.y;
-};
-
-
-/**
- * CSI u
- *   Restore cursor (ANSI.SYS).
- */
-Terminal.prototype.restoreCursor = function(params) {
-  this.x = this.savedX || 0;
-  this.y = this.savedY || 0;
-};
-
-
-/**
- * Lesser Used
- */
-
-/**
- * CSI Ps I
- *   Cursor Forward Tabulation Ps tab stops (default = 1) (CHT).
- */
-Terminal.prototype.cursorForwardTab = function(params) {
-  var param = params[0] || 1;
-  while (param--) {
-    this.x = this.nextStop();
-  }
-};
-
-
-/**
- * CSI Ps S  Scroll up Ps lines (default = 1) (SU).
- */
-Terminal.prototype.scrollUp = function(params) {
-  var param = params[0] || 1;
-  while (param--) {
-    this.lines.splice(this.ybase + this.scrollTop, 1);
-    this.lines.splice(this.ybase + this.scrollBottom, 0, this.blankLine());
-  }
-  // this.maxRange();
-  this.updateRange(this.scrollTop);
-  this.updateRange(this.scrollBottom);
-};
-
-
-/**
- * CSI Ps T  Scroll down Ps lines (default = 1) (SD).
- */
-Terminal.prototype.scrollDown = function(params) {
-  var param = params[0] || 1;
-  while (param--) {
-    this.lines.splice(this.ybase + this.scrollBottom, 1);
-    this.lines.splice(this.ybase + this.scrollTop, 0, this.blankLine());
-  }
-  // this.maxRange();
-  this.updateRange(this.scrollTop);
-  this.updateRange(this.scrollBottom);
-};
-
-
-/**
- * CSI Ps ; Ps ; Ps ; Ps ; Ps T
- *   Initiate highlight mouse tracking.  Parameters are
- *   [func;startx;starty;firstrow;lastrow].  See the section Mouse
- *   Tracking.
- */
-Terminal.prototype.initMouseTracking = function(params) {
-  // Relevant: DECSET 1001
-};
-
-
-/**
- * CSI > Ps; Ps T
- *   Reset one or more features of the title modes to the default
- *   value.  Normally, "reset" disables the feature.  It is possi-
- *   ble to disable the ability to reset features by compiling a
- *   different default for the title modes into xterm.
- *     Ps = 0  -> Do not set window/icon labels using hexadecimal.
- *     Ps = 1  -> Do not query window/icon labels using hexadeci-
- *     mal.
- *     Ps = 2  -> Do not set window/icon labels using UTF-8.
- *     Ps = 3  -> Do not query window/icon labels using UTF-8.
- *   (See discussion of "Title Modes").
- */
-Terminal.prototype.resetTitleModes = function(params) {
-  ;
-};
-
-
-/**
- * CSI Ps Z  Cursor Backward Tabulation Ps tab stops (default = 1) (CBT).
- */
-Terminal.prototype.cursorBackwardTab = function(params) {
-  var param = params[0] || 1;
-  while (param--) {
-    this.x = this.prevStop();
-  }
-};
-
-
-/**
- * CSI Ps b  Repeat the preceding graphic character Ps times (REP).
- */
-Terminal.prototype.repeatPrecedingCharacter = function(params) {
-  var param = params[0] || 1
-  , line = this.lines.get(this.ybase + this.y)
-  , ch = line[this.x - 1] || [this.defAttr, ' ', 1];
-
-  while (param--) line[this.x++] = ch;
-};
-
-
-/**
- * CSI Ps g  Tab Clear (TBC).
- *     Ps = 0  -> Clear Current Column (default).
- *     Ps = 3  -> Clear All.
- * Potentially:
- *   Ps = 2  -> Clear Stops on Line.
- *   http://vt100.net/annarbor/aaa-ug/section6.html
- */
-Terminal.prototype.tabClear = function(params) {
-  var param = params[0];
-  if (param <= 0) {
-    delete this.tabs[this.x];
-  } else if (param === 3) {
-    this.tabs = {};
-  }
-};
-
-
-/**
- * CSI Pm i  Media Copy (MC).
- *     Ps = 0  -> Print screen (default).
- *     Ps = 4  -> Turn off printer controller mode.
- *     Ps = 5  -> Turn on printer controller mode.
- * CSI ? Pm i
- *   Media Copy (MC, DEC-specific).
- *     Ps = 1  -> Print line containing cursor.
- *     Ps = 4  -> Turn off autoprint mode.
- *     Ps = 5  -> Turn on autoprint mode.
- *     Ps = 1  0  -> Print composed display, ignores DECPEX.
- *     Ps = 1  1  -> Print all pages.
- */
-Terminal.prototype.mediaCopy = function(params) {
-  ;
-};
-
-
-/**
- * CSI > Ps; Ps m
- *   Set or reset resource-values used by xterm to decide whether
- *   to construct escape sequences holding information about the
- *   modifiers pressed with a given key.  The first parameter iden-
- *   tifies the resource to set/reset.  The second parameter is the
- *   value to assign to the resource.  If the second parameter is
- *   omitted, the resource is reset to its initial value.
- *     Ps = 1  -> modifyCursorKeys.
- *     Ps = 2  -> modifyFunctionKeys.
- *     Ps = 4  -> modifyOtherKeys.
- *   If no parameters are given, all resources are reset to their
- *   initial values.
- */
-Terminal.prototype.setResources = function(params) {
-  ;
-};
-
-
-/**
- * CSI > Ps n
- *   Disable modifiers which may be enabled via the CSI > Ps; Ps m
- *   sequence.  This corresponds to a resource value of "-1", which
- *   cannot be set with the other sequence.  The parameter identi-
- *   fies the resource to be disabled:
- *     Ps = 1  -> modifyCursorKeys.
- *     Ps = 2  -> modifyFunctionKeys.
- *     Ps = 4  -> modifyOtherKeys.
- *   If the parameter is omitted, modifyFunctionKeys is disabled.
- *   When modifyFunctionKeys is disabled, xterm uses the modifier
- *   keys to make an extended sequence of functions rather than
- *   adding a parameter to each function key to denote the modi-
- *   fiers.
- */
-Terminal.prototype.disableModifiers = function(params) {
-  ;
-};
-
-
-/**
- * CSI > Ps p
- *   Set resource value pointerMode.  This is used by xterm to
- *   decide whether to hide the pointer cursor as the user types.
- *   Valid values for the parameter:
- *     Ps = 0  -> never hide the pointer.
- *     Ps = 1  -> hide if the mouse tracking mode is not enabled.
- *     Ps = 2  -> always hide the pointer.  If no parameter is
- *     given, xterm uses the default, which is 1 .
- */
-Terminal.prototype.setPointerMode = function(params) {
-  ;
-};
-
-
-/**
- * CSI ! p   Soft terminal reset (DECSTR).
- * http://vt100.net/docs/vt220-rm/table4-10.html
- */
-Terminal.prototype.softReset = function(params) {
-  this.cursorHidden = false;
-  this.insertMode = false;
-  this.originMode = false;
-  this.wraparoundMode = false; // autowrap
-  this.applicationKeypad = false; // ?
-  this.viewport.syncScrollArea();
-  this.applicationCursor = false;
-  this.scrollTop = 0;
-  this.scrollBottom = this.rows - 1;
-  this.curAttr = this.defAttr;
-  this.x = this.y = 0; // ?
-  this.charset = null;
-  this.glevel = 0; // ??
-  this.charsets = [null]; // ??
-};
-
-
-/**
- * CSI Ps$ p
- *   Request ANSI mode (DECRQM).  For VT300 and up, reply is
- *     CSI Ps; Pm$ y
- *   where Ps is the mode number as in RM, and Pm is the mode
- *   value:
- *     0 - not recognized
- *     1 - set
- *     2 - reset
- *     3 - permanently set
- *     4 - permanently reset
- */
-Terminal.prototype.requestAnsiMode = function(params) {
-  ;
-};
-
-
-/**
- * CSI ? Ps$ p
- *   Request DEC private mode (DECRQM).  For VT300 and up, reply is
- *     CSI ? Ps; Pm$ p
- *   where Ps is the mode number as in DECSET, Pm is the mode value
- *   as in the ANSI DECRQM.
- */
-Terminal.prototype.requestPrivateMode = function(params) {
-  ;
-};
-
-
-/**
- * CSI Ps ; Ps " p
- *   Set conformance level (DECSCL).  Valid values for the first
- *   parameter:
- *     Ps = 6 1  -> VT100.
- *     Ps = 6 2  -> VT200.
- *     Ps = 6 3  -> VT300.
- *   Valid values for the second parameter:
- *     Ps = 0  -> 8-bit controls.
- *     Ps = 1  -> 7-bit controls (always set for VT100).
- *     Ps = 2  -> 8-bit controls.
- */
-Terminal.prototype.setConformanceLevel = function(params) {
-  ;
-};
-
-
-/**
- * CSI Ps q  Load LEDs (DECLL).
- *     Ps = 0  -> Clear all LEDS (default).
- *     Ps = 1  -> Light Num Lock.
- *     Ps = 2  -> Light Caps Lock.
- *     Ps = 3  -> Light Scroll Lock.
- *     Ps = 2  1  -> Extinguish Num Lock.
- *     Ps = 2  2  -> Extinguish Caps Lock.
- *     Ps = 2  3  -> Extinguish Scroll Lock.
- */
-Terminal.prototype.loadLEDs = function(params) {
-  ;
-};
-
-
-/**
- * CSI Ps SP q
- *   Set cursor style (DECSCUSR, VT520).
- *     Ps = 0  -> blinking block.
- *     Ps = 1  -> blinking block (default).
- *     Ps = 2  -> steady block.
- *     Ps = 3  -> blinking underline.
- *     Ps = 4  -> steady underline.
- */
-Terminal.prototype.setCursorStyle = function(params) {
-  ;
-};
-
-
-/**
- * CSI Ps " q
- *   Select character protection attribute (DECSCA).  Valid values
- *   for the parameter:
- *     Ps = 0  -> DECSED and DECSEL can erase (default).
- *     Ps = 1  -> DECSED and DECSEL cannot erase.
- *     Ps = 2  -> DECSED and DECSEL can erase.
- */
-Terminal.prototype.setCharProtectionAttr = function(params) {
-  ;
-};
-
-
-/**
- * CSI ? Pm r
- *   Restore DEC Private Mode Values.  The value of Ps previously
- *   saved is restored.  Ps values are the same as for DECSET.
- */
-Terminal.prototype.restorePrivateValues = function(params) {
-  ;
-};
-
-
-/**
- * CSI Pt; Pl; Pb; Pr; Ps$ r
- *   Change Attributes in Rectangular Area (DECCARA), VT400 and up.
- *     Pt; Pl; Pb; Pr denotes the rectangle.
- *     Ps denotes the SGR attributes to change: 0, 1, 4, 5, 7.
- * NOTE: xterm doesn't enable this code by default.
- */
-Terminal.prototype.setAttrInRectangle = function(params) {
-  var t = params[0]
-  , l = params[1]
-  , b = params[2]
-  , r = params[3]
-  , attr = params[4];
-
-  var line
-  , i;
-
-  for (; t < b + 1; t++) {
-    line = this.lines.get(this.ybase + t);
-    for (i = l; i < r; i++) {
-      line[i] = [attr, line[i][1]];
-    }
-  }
-
-  // this.maxRange();
-  this.updateRange(params[0]);
-  this.updateRange(params[2]);
-};
-
-
-/**
- * CSI Pc; Pt; Pl; Pb; Pr$ x
- *   Fill Rectangular Area (DECFRA), VT420 and up.
- *     Pc is the character to use.
- *     Pt; Pl; Pb; Pr denotes the rectangle.
- * NOTE: xterm doesn't enable this code by default.
- */
-Terminal.prototype.fillRectangle = function(params) {
-  var ch = params[0]
-  , t = params[1]
-  , l = params[2]
-  , b = params[3]
-  , r = params[4];
-
-  var line
-  , i;
-
-  for (; t < b + 1; t++) {
-    line = this.lines.get(this.ybase + t);
-    for (i = l; i < r; i++) {
-      line[i] = [line[i][0], String.fromCharCode(ch)];
-    }
-  }
-
-  // this.maxRange();
-  this.updateRange(params[1]);
-  this.updateRange(params[3]);
-};
-
-
-/**
- * CSI Ps ; Pu ' z
- *   Enable Locator Reporting (DECELR).
- *   Valid values for the first parameter:
- *     Ps = 0  -> Locator disabled (default).
- *     Ps = 1  -> Locator enabled.
- *     Ps = 2  -> Locator enabled for one report, then disabled.
- *   The second parameter specifies the coordinate unit for locator
- *   reports.
- *   Valid values for the second parameter:
- *     Pu = 0  <- or omitted -> default to character cells.
- *     Pu = 1  <- device physical pixels.
- *     Pu = 2  <- character cells.
- */
-Terminal.prototype.enableLocatorReporting = function(params) {
-  var val = params[0] > 0;
-  //this.mouseEvents = val;
-  //this.decLocator = val;
-};
-
-
-/**
- * CSI Pt; Pl; Pb; Pr$ z
- *   Erase Rectangular Area (DECERA), VT400 and up.
- *     Pt; Pl; Pb; Pr denotes the rectangle.
- * NOTE: xterm doesn't enable this code by default.
- */
-Terminal.prototype.eraseRectangle = function(params) {
-  var t = params[0]
-  , l = params[1]
-  , b = params[2]
-  , r = params[3];
-
-  var line
-  , i
-  , ch;
-
-  ch = [this.eraseAttr(), ' ', 1]; // xterm?
-
-  for (; t < b + 1; t++) {
-    line = this.lines.get(this.ybase + t);
-    for (i = l; i < r; i++) {
-      line[i] = ch;
-    }
-  }
-
-  // this.maxRange();
-  this.updateRange(params[0]);
-  this.updateRange(params[2]);
-};
-
-
-/**
- * CSI P m SP }
- * Insert P s Column(s) (default = 1) (DECIC), VT420 and up.
- * NOTE: xterm doesn't enable this code by default.
- */
-Terminal.prototype.insertColumns = function() {
-  var param = params[0]
-  , l = this.ybase + this.rows
-  , ch = [this.eraseAttr(), ' ', 1] // xterm?
-  , i;
-
-  while (param--) {
-    for (i = this.ybase; i < l; i++) {
-      this.lines.get(i).splice(this.x + 1, 0, ch);
-      this.lines.get(i).pop();
-    }
-  }
-
-  this.maxRange();
-};
-
-
-/**
- * CSI P m SP ~
- * Delete P s Column(s) (default = 1) (DECDC), VT420 and up
- * NOTE: xterm doesn't enable this code by default.
- */
-Terminal.prototype.deleteColumns = function() {
-  var param = params[0]
-  , l = this.ybase + this.rows
-  , ch = [this.eraseAttr(), ' ', 1] // xterm?
-  , i;
-
-  while (param--) {
-    for (i = this.ybase; i < l; i++) {
-      this.lines.get(i).splice(this.x, 1);
-      this.lines.get(i).push(ch);
-    }
-  }
-
-  this.maxRange();
-};
-
 function wasMondifierKeyOnlyEvent(ev) {
   return ev.keyCode === 16 || // Shift
     ev.keyCode === 17 || // Ctrl
     ev.keyCode === 18; // Alt
 }
 
-/**
- * Character Sets
- */
-
-Terminal.charsets = {};
-
-// DEC Special Character and Line Drawing Set.
-// http://vt100.net/docs/vt102-ug/table5-13.html
-// A lot of curses apps use this if they see TERM=xterm.
-// testing: echo -e '\e(0a\e(B'
-// The xterm output sometimes seems to conflict with the
-// reference above. xterm seems in line with the reference
-// when running vttest however.
-// The table below now uses xterm's output from vttest.
-Terminal.charsets.SCLD = { // (0
-  '`': '\u25c6', // '◆'
-  'a': '\u2592', // '▒'
-  'b': '\u0009', // '\t'
-  'c': '\u000c', // '\f'
-  'd': '\u000d', // '\r'
-  'e': '\u000a', // '\n'
-  'f': '\u00b0', // '°'
-  'g': '\u00b1', // '±'
-  'h': '\u2424', // '\u2424' (NL)
-  'i': '\u000b', // '\v'
-  'j': '\u2518', // '┘'
-  'k': '\u2510', // '┐'
-  'l': '\u250c', // '┌'
-  'm': '\u2514', // '└'
-  'n': '\u253c', // '┼'
-  'o': '\u23ba', // '⎺'
-  'p': '\u23bb', // '⎻'
-  'q': '\u2500', // '─'
-  'r': '\u23bc', // '⎼'
-  's': '\u23bd', // '⎽'
-  't': '\u251c', // '├'
-  'u': '\u2524', // '┤'
-  'v': '\u2534', // '┴'
-  'w': '\u252c', // '┬'
-  'x': '\u2502', // '│'
-  'y': '\u2264', // '≤'
-  'z': '\u2265', // '≥'
-  '{': '\u03c0', // 'π'
-  '|': '\u2260', // '≠'
-  '}': '\u00a3', // '£'
-  '~': '\u00b7'  // '·'
-};
-
-Terminal.charsets.UK = null; // (A
-Terminal.charsets.US = null; // (B (USASCII)
-Terminal.charsets.Dutch = null; // (4
-Terminal.charsets.Finnish = null; // (C or (5
-Terminal.charsets.French = null; // (R
-Terminal.charsets.FrenchCanadian = null; // (Q
-Terminal.charsets.German = null; // (K
-Terminal.charsets.Italian = null; // (Y
-Terminal.charsets.NorwegianDanish = null; // (E or (6
-Terminal.charsets.Spanish = null; // (Z
-Terminal.charsets.Swedish = null; // (H or (7
-Terminal.charsets.Swiss = null; // (=
-Terminal.charsets.ISOLatin = null; // /A
-
-/**
- * Helpers
- */
-
-function on(el, type, handler, capture) {
-  if (!Array.isArray(el)) {
-    el = [el];
-  }
-  el.forEach(function (element) {
-    element.addEventListener(type, handler, capture || false);
-  });
-}
-
-function off(el, type, handler, capture) {
-  el.removeEventListener(type, handler, capture || false);
-}
-
-function cancel(ev, force) {
-  if (!this.cancelEvents && !force) {
-    return;
-  }
-  ev.preventDefault();
-  ev.stopPropagation();
-  return false;
-}
-
-function inherits(child, parent) {
-  function f() {
-    this.constructor = child;
-  }
-  f.prototype = parent.prototype;
-  child.prototype = new f;
-}
-
-// if bold is broken, we can't
-// use it in the terminal.
-function isBoldBroken(document) {
-  var body = document.getElementsByTagName('body')[0];
-  var el = document.createElement('span');
-  el.innerHTML = 'hello world';
-  body.appendChild(el);
-  var w1 = el.scrollWidth;
-  el.style.fontWeight = 'bold';
-  var w2 = el.scrollWidth;
-  body.removeChild(el);
-  return w1 !== w2;
-}
-
-function indexOf(obj, el) {
-  var i = obj.length;
-  while (i--) {
-    if (obj[i] === el) return i;
-  }
-  return -1;
-}
-
-function isThirdLevelShift(term, ev) {
-  var thirdLevelKey =
-      (term.browser.isMac && ev.altKey && !ev.ctrlKey && !ev.metaKey) ||
-      (term.browser.isMSWindows && ev.altKey && ev.ctrlKey && !ev.metaKey);
-
-  if (ev.type == 'keypress') {
-    return thirdLevelKey;
-  }
-
-  // Don't invoke for arrows, pageDown, home, backspace, etc. (on non-keypress events)
-  return thirdLevelKey && (!ev.keyCode || ev.keyCode > 47);
-}
-
-function matchColor(r1, g1, b1) {
-  var hash = (r1 << 16) | (g1 << 8) | b1;
-
-  if (matchColor._cache[hash] != null) {
-    return matchColor._cache[hash];
-  }
-
-  var ldiff = Infinity
-  , li = -1
-  , i = 0
-  , c
-  , r2
-  , g2
-  , b2
-  , diff;
-
-  for (; i < Terminal.vcolors.length; i++) {
-    c = Terminal.vcolors[i];
-    r2 = c[0];
-    g2 = c[1];
-    b2 = c[2];
-
-    diff = matchColor.distance(r1, g1, b1, r2, g2, b2);
-
-    if (diff === 0) {
-      li = i;
-      break;
-    }
-
-    if (diff < ldiff) {
-      ldiff = diff;
-      li = i;
-    }
-  }
-
-  return matchColor._cache[hash] = li;
-}
-
-matchColor._cache = {};
-
-// http://stackoverflow.com/questions/1633828
-matchColor.distance = function(r1, g1, b1, r2, g2, b2) {
-  return Math.pow(30 * (r1 - r2), 2)
-    + Math.pow(59 * (g1 - g2), 2)
-    + Math.pow(11 * (b1 - b2), 2);
-};
-
-function each(obj, iter, con) {
-  if (obj.forEach) return obj.forEach(iter, con);
-  for (var i = 0; i < obj.length; i++) {
-    iter.call(con, obj[i], i, obj);
-  }
-}
-
->>>>>>> 259338b8
 function keys(obj) {
   if (Object.keys) return Object.keys(obj);
   var key, keys = [];
