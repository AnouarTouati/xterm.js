--- conflicted
+++ resolved
@@ -482,10 +482,6 @@
       if (!line) {
         return [-1, -1];
       }
-<<<<<<< HEAD
-      for (let i = 0; i < line.length; ++i) {
-        stringIndex -= line.getString(i).length;
-=======
       const length = (trimRight) ? line.getTrimmedLength() : line.length;
       for (let i = 0; i < length; ++i) {
         if (line.get(i)[CHAR_DATA_WIDTH_INDEX]) {
@@ -493,7 +489,6 @@
           // with a whitespace in translateToString, thus replace with 1
           stringIndex -= line.get(i)[CHAR_DATA_CHAR_INDEX].length || 1;
         }
->>>>>>> 682efc72
         if (stringIndex < 0) {
           return [lineIndex, i];
         }
