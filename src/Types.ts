/**
 * Copyright (c) 2017 The xterm.js authors. All rights reserved.
 * @license MIT
 */

import { Terminal as PublicTerminal, ITerminalOptions as IPublicTerminalOptions, IEventEmitter, IDisposable } from 'xterm';
import { IColorSet, IRenderer } from './renderer/Types';
import { IMouseZoneManager } from './ui/Types';
import { ICharset } from './core/Types';
import { ICircularList } from './common/Types';

export type CustomKeyEventHandler = (event: KeyboardEvent) => boolean;

export type CharData = [number, string, number, number];
export type LineData = CharData[];

export type LinkMatcherHandler = (event: MouseEvent, uri: string) => void;
export type LinkMatcherValidationCallback = (uri: string, callback: (isValid: boolean) => void) => void;

export type CharacterJoinerHandler = (text: string) => [number, number][];

// BufferIndex denotes a position in the buffer: [rowIndex, colIndex]
export type BufferIndex = [number, number];

export const enum LinkHoverEventTypes {
  HOVER = 'linkhover',
  TOOLTIP = 'linktooltip',
  LEAVE = 'linkleave'
}

/**
 * This interface encapsulates everything needed from the Terminal by the
 * InputHandler. This cleanly separates the large amount of methods needed by
 * InputHandler cleanly from the ITerminal interface.
 */
export interface IInputHandlingTerminal extends IEventEmitter {
  element: HTMLElement;
  options: ITerminalOptions;
  cols: number;
  rows: number;
  charset: ICharset;
  gcharset: number;
  glevel: number;
  charsets: ICharset[];
  applicationKeypad: boolean;
  applicationCursor: boolean;
  originMode: boolean;
  insertMode: boolean;
  wraparoundMode: boolean;
  bracketedPasteMode: boolean;
  curAttr: number;
  savedCols: number;
  x10Mouse: boolean;
  vt200Mouse: boolean;
  normalMouse: boolean;
  mouseEvents: boolean;
  sendFocus: boolean;
  utfMouse: boolean;
  sgrMouse: boolean;
  urxvtMouse: boolean;
  cursorHidden: boolean;

  buffers: IBufferSet;
  buffer: IBuffer;
  viewport: IViewport;
  selectionManager: ISelectionManager;

  bell(): void;
  focus(): void;
  updateRange(y: number): void;
  scroll(isWrapped?: boolean): void;
  setgLevel(g: number): void;
  eraseAttr(): number;
  is(term: string): boolean;
  setgCharset(g: number, charset: ICharset): void;
  resize(x: number, y: number): void;
  log(text: string, data?: any): void;
  reset(): void;
  showCursor(): void;
  refresh(start: number, end: number): void;
  matchColor(r1: number, g1: number, b1: number): number;
  error(text: string, data?: any): void;
  setOption(key: string, value: any): void;
  tabSet(): void;
  handler(data: string): void;
  handleTitle(title: string): void;
  index(): void;
  reverseIndex(): void;
}

export interface IViewport extends IDisposable {
  scrollBarWidth: number;
  syncScrollArea(): void;
  getLinesScrolled(ev: WheelEvent): number;
  onWheel(ev: WheelEvent): void;
  onTouchStart(ev: TouchEvent): void;
  onTouchMove(ev: TouchEvent): void;
  onThemeChanged(colors: IColorSet): void;
}

export interface ICompositionHelper {
  compositionstart(): void;
  compositionupdate(ev: CompositionEvent): void;
  compositionend(): void;
  updateCompositionElements(dontRecurse?: boolean): void;
  keydown(ev: KeyboardEvent): boolean;
}

/**
 * Calls the parser and handles actions generated by the parser.
 */
export interface IInputHandler {
  parse(data: string): void;
  print(data: Uint32Array, start: number, end: number): void;

  /** C0 BEL */ bell(): void;
  /** C0 LF */ lineFeed(): void;
  /** C0 CR */ carriageReturn(): void;
  /** C0 BS */ backspace(): void;
  /** C0 HT */ tab(): void;
  /** C0 SO */ shiftOut(): void;
  /** C0 SI */ shiftIn(): void;

  /** CSI @ */ insertChars(params?: number[]): void;
  /** CSI A */ cursorUp(params?: number[]): void;
  /** CSI B */ cursorDown(params?: number[]): void;
  /** CSI C */ cursorForward(params?: number[]): void;
  /** CSI D */ cursorBackward(params?: number[]): void;
  /** CSI E */ cursorNextLine(params?: number[]): void;
  /** CSI F */ cursorPrecedingLine(params?: number[]): void;
  /** CSI G */ cursorCharAbsolute(params?: number[]): void;
  /** CSI H */ cursorPosition(params?: number[]): void;
  /** CSI I */ cursorForwardTab(params?: number[]): void;
  /** CSI J */ eraseInDisplay(params?: number[]): void;
  /** CSI K */ eraseInLine(params?: number[]): void;
  /** CSI L */ insertLines(params?: number[]): void;
  /** CSI M */ deleteLines(params?: number[]): void;
  /** CSI P */ deleteChars(params?: number[]): void;
  /** CSI S */ scrollUp(params?: number[]): void;
  /** CSI T */ scrollDown(params?: number[], collect?: string): void;
  /** CSI X */ eraseChars(params?: number[]): void;
  /** CSI Z */ cursorBackwardTab(params?: number[]): void;
  /** CSI ` */ charPosAbsolute(params?: number[]): void;
  /** CSI a */ hPositionRelative(params?: number[]): void;
  /** CSI b */ repeatPrecedingCharacter(params?: number[]): void;
  /** CSI c */ sendDeviceAttributes(params?: number[], collect?: string): void;
  /** CSI d */ linePosAbsolute(params?: number[]): void;
  /** CSI e */ vPositionRelative(params?: number[]): void;
  /** CSI f */ hVPosition(params?: number[]): void;
  /** CSI g */ tabClear(params?: number[]): void;
  /** CSI h */ setMode(params?: number[], collect?: string): void;
  /** CSI l */ resetMode(params?: number[], collect?: string): void;
  /** CSI m */ charAttributes(params?: number[]): void;
  /** CSI n */ deviceStatus(params?: number[], collect?: string): void;
  /** CSI p */ softReset(params?: number[], collect?: string): void;
  /** CSI q */ setCursorStyle(params?: number[], collect?: string): void;
  /** CSI r */ setScrollRegion(params?: number[], collect?: string): void;
  /** CSI s */ saveCursor(params?: number[]): void;
  /** CSI u */ restoreCursor(params?: number[]): void;
  /** OSC 0
      OSC 2 */ setTitle(data: string): void;
  /** ESC E */ nextLine(): void;
  /** ESC = */ keypadApplicationMode(): void;
  /** ESC > */ keypadNumericMode(): void;
  /** ESC % G
      ESC % @ */ selectDefaultCharset(): void;
  /** ESC ( C
      ESC ) C
      ESC * C
      ESC + C
      ESC - C
      ESC . C
      ESC / C */ selectCharset(collectAndFlag: string): void;
  /** ESC D */ index(): void;
  /** ESC H */ tabSet(): void;
  /** ESC M */ reverseIndex(): void;
  /** ESC c */ reset(): void;
  /** ESC n
      ESC o
      ESC |
      ESC }
      ESC ~ */ setgLevel(level: number): void;
}

export interface ILinkMatcher {
  id: number;
  regex: RegExp;
  handler: LinkMatcherHandler;
  hoverTooltipCallback?: LinkMatcherHandler;
  hoverLeaveCallback?: () => void;
  matchIndex?: number;
  validationCallback?: LinkMatcherValidationCallback;
  priority?: number;
  willLinkActivate?: (event: MouseEvent, uri: string) => boolean;
}

export interface ILinkHoverEvent {
  x1: number;
  y1: number;
  x2: number;
  y2: number;
  cols: number;
  fg: number;
}

export interface ITerminal extends PublicTerminal, IElementAccessor, IBufferAccessor, ILinkifierAccessor {
  screenElement: HTMLElement;
  selectionManager: ISelectionManager;
  charMeasure: ICharMeasure;
  renderer: IRenderer;
  browser: IBrowser;
  writeBuffer: string[];
  cursorHidden: boolean;
  cursorState: number;
  options: ITerminalOptions;
  buffer: IBuffer;
  buffers: IBufferSet;
  isFocused: boolean;
  mouseHelper: IMouseHelper;
  viewport: IViewport;
  bracketedPasteMode: boolean;
  applicationCursor: boolean;

  /**
   * Emit the 'data' event and populate the given data.
   * @param data The data to populate in the event.
   */
  handler(data: string): void;
  scrollLines(disp: number, suppressScrollEvent?: boolean): void;
  cancel(ev: Event, force?: boolean): boolean | void;
  log(text: string): void;
  showCursor(): void;
}

export interface IBufferAccessor {
  buffer: IBuffer;
}

export interface IElementAccessor {
  readonly element: HTMLElement;
}

export interface ILinkifierAccessor {
  linkifier: ILinkifier;
}

export interface IMouseHelper {
  getCoords(event: { clientX: number, clientY: number }, element: HTMLElement, charMeasure: ICharMeasure, colCount: number, rowCount: number, isSelection?: boolean): [number, number];
  getRawByteCoords(event: MouseEvent, element: HTMLElement, charMeasure: ICharMeasure, colCount: number, rowCount: number): { x: number, y: number };
}

export interface ICharMeasure {
  width: number;
  height: number;
  measure(options: ITerminalOptions): void;
}

// TODO: The options that are not in the public API should be reviewed
export interface ITerminalOptions extends IPublicTerminalOptions {
  [key: string]: any;
  cancelEvents?: boolean;
  convertEol?: boolean;
  debug?: boolean;
  handler?: (data: string) => void;
  screenKeys?: boolean;
  termName?: string;
  useFlowControl?: boolean;
}

export interface IBufferStringIteratorResult {
  range: {first: number, last: number};
  content: string;
}

export interface IBufferStringIterator {
  hasNext(): boolean;
  next(): IBufferStringIteratorResult;
}

export interface IBuffer {
  readonly lines: ICircularList<IBufferLine>;
  ydisp: number;
  ybase: number;
  y: number;
  x: number;
  tabs: any;
  scrollBottom: number;
  scrollTop: number;
  hasScrollback: boolean;
  savedY: number;
  savedX: number;
  savedCurAttr: number;
  isCursorInViewport: boolean;
  translateBufferLineToString(lineIndex: number, trimRight: boolean, startCol?: number, endCol?: number): string;
  getWrappedRangeForLine(y: number): { first: number, last: number };
  nextStop(x?: number): number;
  prevStop(x?: number): number;
  getBlankLine(attr: number, isWrapped?: boolean): IBufferLine;
  stringIndexToBufferIndex(lineIndex: number, stringIndex: number): number[];
  iterator(trimRight: boolean, startIndex?: number, endIndex?: number, startOverscan?: number, endOverscan?: number): IBufferStringIterator;
  getNullCell(fg?: number, bg?: number): ICellData;
  getWhitespaceCell(fg?: number, bg?: number): ICellData;
}

export interface IBufferSet extends IEventEmitter {
  alt: IBuffer;
  normal: IBuffer;
  active: IBuffer;

  activateNormalBuffer(): void;
  activateAltBuffer(fillAttr?: number): void;
}

export interface ISelectionManager {
  selectionText: string;
  selectionStart: [number, number];
  selectionEnd: [number, number];

  disable(): void;
  enable(): void;
  setSelection(row: number, col: number, length: number): void;
  isClickInSelection(event: MouseEvent): boolean;
  selectWordAtCursor(event: MouseEvent): void;
}

export interface ILinkifier extends IEventEmitter {
  attachToDom(mouseZoneManager: IMouseZoneManager): void;
  linkifyRows(start: number, end: number): void;
  registerLinkMatcher(regex: RegExp, handler: LinkMatcherHandler, options?: ILinkMatcherOptions): number;
  deregisterLinkMatcher(matcherId: number): boolean;
}

export interface ILinkMatcherOptions {
  /**
   * The index of the link from the regex.match(text) call. This defaults to 0
   * (for regular expressions without capture groups).
   */
  matchIndex?: number;
  /**
   * A callback that validates an individual link, returning true if valid and
   * false if invalid.
   */
  validationCallback?: LinkMatcherValidationCallback;
  /**
   * A callback that fires when the mouse hovers over a link.
   */
  tooltipCallback?: LinkMatcherHandler;
  /**
   * A callback that fires when the mouse leaves a link that was hovered.
   */
  leaveCallback?: () => void;
  /**
   * The priority of the link matcher, this defines the order in which the link
   * matcher is evaluated relative to others, from highest to lowest. The
   * default value is 0.
   */
  priority?: number;
  /**
   * A callback that fires when the mousedown and click events occur that
   * determines whether a link will be activated upon click. This enables
   * only activating a link when a certain modifier is held down, if not the
   * mouse event will continue propagation (eg. double click to select word).
   */
  willLinkActivate?: (event: MouseEvent, uri: string) => boolean;
}

export interface IBrowser {
  isNode: boolean;
  userAgent: string;
  platform: string;
  isFirefox: boolean;
  isMSIE: boolean;
  isMac: boolean;
  isIpad: boolean;
  isIphone: boolean;
  isMSWindows: boolean;
}

export interface ISoundManager {
  playBellSound(): void;
}

/**
 * Internal states of EscapeSequenceParser.
 */
export const enum ParserState {
  GROUND = 0,
  ESCAPE = 1,
  ESCAPE_INTERMEDIATE = 2,
  CSI_ENTRY = 3,
  CSI_PARAM = 4,
  CSI_INTERMEDIATE = 5,
  CSI_IGNORE = 6,
  SOS_PM_APC_STRING = 7,
  OSC_STRING = 8,
  DCS_ENTRY = 9,
  DCS_PARAM = 10,
  DCS_IGNORE = 11,
  DCS_INTERMEDIATE = 12,
  DCS_PASSTHROUGH = 13
}

/**
* Internal actions of EscapeSequenceParser.
*/
export const enum ParserAction {
  IGNORE = 0,
  ERROR = 1,
  PRINT = 2,
  EXECUTE = 3,
  OSC_START = 4,
  OSC_PUT = 5,
  OSC_END = 6,
  CSI_DISPATCH = 7,
  PARAM = 8,
  COLLECT = 9,
  ESC_DISPATCH = 10,
  CLEAR = 11,
  DCS_HOOK = 12,
  DCS_PUT = 13,
  DCS_UNHOOK = 14
}

/**
 * Internal state of EscapeSequenceParser.
 * Used as argument of the error handler to allow
 * introspection at runtime on parse errors.
 * Return it with altered values to recover from
 * faulty states (not yet supported).
 * Set `abort` to `true` to abort the current parsing.
 */
export interface IParsingState {
  // position in parse string
  position: number;
  // actual character code
  code: number;
  // current parser state
  currentState: ParserState;
  // print buffer start index (-1 for not set)
  print: number;
  // dcs buffer start index (-1 for not set)
  dcs: number;
  // osc string buffer
  osc: string;
  // collect buffer with intermediate characters
  collect: string;
  // params buffer
  params: number[];
  // should abort (default: false)
  abort: boolean;
}

/**
* DCS handler signature for EscapeSequenceParser.
* EscapeSequenceParser handles DCS commands via separate
* subparsers that get hook/unhooked and can handle
* arbitrary amount of data.
*
* On entering a DSC sequence `hook` is called by
* `EscapeSequenceParser`. Use it to initialize or reset
* states needed to handle the current DCS sequence.
* Note: A DCS parser is only instantiated once, therefore
* you cannot rely on the ctor to reinitialize state.
*
* EscapeSequenceParser will call `put` several times if the
* parsed data got split, therefore you might have to collect
* `data` until `unhook` is called.
* Note: `data` is borrowed, if you cannot process the data
* in chunks you have to copy it, doing otherwise will lead to
* data losses or corruption.
*
* `unhook` marks the end of the current DCS sequence.
*/
export interface IDcsHandler {
  hook(collect: string, params: number[], flag: number): void;
  put(data: Uint32Array, start: number, end: number): void;
  unhook(): void;
}

/**
* EscapeSequenceParser interface.
*/
export interface IEscapeSequenceParser extends IDisposable {
  /**
   * Reset the parser to its initial state (handlers are kept).
   */
  reset(): void;

  /**
   * Parse string `data`.
   * @param data The data to parse.
   */
  parse(data: Uint32Array, length: number): void;

  setPrintHandler(callback: (data: Uint32Array, start: number, end: number) => void): void;
  clearPrintHandler(): void;

  setExecuteHandler(flag: string, callback: () => void): void;
  clearExecuteHandler(flag: string): void;
  setExecuteHandlerFallback(callback: (code: number) => void): void;

  setCsiHandler(flag: string, callback: (params: number[], collect: string) => void): void;
  clearCsiHandler(flag: string): void;
  setCsiHandlerFallback(callback: (collect: string, params: number[], flag: number) => void): void;
  addCsiHandler(flag: string, callback: (params: number[], collect: string) => boolean): IDisposable;
  addOscHandler(ident: number, callback: (data: string) => boolean): IDisposable;

  setEscHandler(collectAndFlag: string, callback: () => void): void;
  clearEscHandler(collectAndFlag: string): void;
  setEscHandlerFallback(callback: (collect: string, flag: number) => void): void;

  setOscHandler(ident: number, callback: (data: string) => void): void;
  clearOscHandler(ident: number): void;
  setOscHandlerFallback(callback: (identifier: number, data: string) => void): void;

  setDcsHandler(collectAndFlag: string, handler: IDcsHandler): void;
  clearDcsHandler(collectAndFlag: string): void;
  setDcsHandlerFallback(handler: IDcsHandler): void;

  setErrorHandler(callback: (state: IParsingState) => IParsingState): void;
  clearErrorHandler(): void;
}

/** Cell data */
export interface ICellData {
  content: number;
  fg: number;
  bg: number;
  combinedData: string;
  combined: number;
  width: number;
  chars: string;
  code: number;
  setFromCharData(value: CharData): void;
  asCharData: CharData;
}

/**
 * Interface for a line in the terminal buffer.
 */
export interface IBufferLine {
  length: number;
  isWrapped: boolean;
  get(index: number): CharData;
  set(index: number, value: CharData): void;
<<<<<<< HEAD
  loadCell(index: number, cell: ICellData): ICellData;
  setCell(index: number, cell: ICellData): void;
  setDataFromCodePoint(index: number, codePoint: number, width: number, fg: number, bg: number): void;
  addCharToCell(index: number, codePoint: number): void;
  insertCells(pos: number, n: number, ch: ICellData): void;
  deleteCells(pos: number, n: number, fill: ICellData): void;
  replaceCells(start: number, end: number, fill: ICellData): void;
  resize(cols: number, fill: ICellData, shrink?: boolean): void;
  fill(fillCellData: ICellData): void;
=======
  insertCells(pos: number, n: number, ch: CharData): void;
  deleteCells(pos: number, n: number, fill: CharData): void;
  replaceCells(start: number, end: number, fill: CharData): void;
  resize(cols: number, fill: CharData): void;
  fill(fillCharData: CharData): void;
>>>>>>> cc531f19
  copyFrom(line: IBufferLine): void;
  clone(): IBufferLine;
  getTrimmedLength(): number;
  translateToString(trimRight?: boolean, startCol?: number, endCol?: number): string;

  /* direct access to cell attrs */
  getWidth(index: number): number;
  hasWidth(index: number): number;
  getFG(index: number): number;
  getBG(index: number): number;
  hasContent(index: number): number;
  getCodePoint(index: number): number;
  isCombined(index: number): number;
  getString(index: number): string;
}<|MERGE_RESOLUTION|>--- conflicted
+++ resolved
@@ -543,7 +543,6 @@
   isWrapped: boolean;
   get(index: number): CharData;
   set(index: number, value: CharData): void;
-<<<<<<< HEAD
   loadCell(index: number, cell: ICellData): ICellData;
   setCell(index: number, cell: ICellData): void;
   setDataFromCodePoint(index: number, codePoint: number, width: number, fg: number, bg: number): void;
@@ -551,15 +550,8 @@
   insertCells(pos: number, n: number, ch: ICellData): void;
   deleteCells(pos: number, n: number, fill: ICellData): void;
   replaceCells(start: number, end: number, fill: ICellData): void;
-  resize(cols: number, fill: ICellData, shrink?: boolean): void;
+  resize(cols: number, fill: ICellData): void;
   fill(fillCellData: ICellData): void;
-=======
-  insertCells(pos: number, n: number, ch: CharData): void;
-  deleteCells(pos: number, n: number, fill: CharData): void;
-  replaceCells(start: number, end: number, fill: CharData): void;
-  resize(cols: number, fill: CharData): void;
-  fill(fillCharData: CharData): void;
->>>>>>> cc531f19
   copyFrom(line: IBufferLine): void;
   clone(): IBufferLine;
   getTrimmedLength(): number;
