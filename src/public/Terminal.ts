/**
 * Copyright (c) 2018 The xterm.js authors. All rights reserved.
 * @license MIT
 */

<<<<<<< HEAD
import { Terminal as ITerminalApi, ITerminalOptions, IMarker, IDisposable, ILinkMatcherOptions, ITheme, ILocalizableStrings, ITerminalAddon, ISelectionPosition, IBuffer as IBufferApi, IBufferLine as IBufferLineApi, IBufferCell as IBufferCellApi, IParser, IFunctionIdentifier, ILinkProvider } from 'xterm';
=======
import { Terminal as ITerminalApi, ITerminalOptions, IMarker, IDisposable, ILinkMatcherOptions, ITheme, ILocalizableStrings, ITerminalAddon, ISelectionPosition, IBuffer as IBufferApi, IBufferLine as IBufferLineApi, IBufferCell as IBufferCellApi, IParser, IFunctionIdentifier, IUnicodeHandling, IUnicodeVersionProvider } from 'xterm';
>>>>>>> 22acf1ec
import { ITerminal } from '../Types';
import { IBufferLine, ICellData } from 'common/Types';
import { IBuffer } from 'common/buffer/Types';
import { CellData } from 'common/buffer/CellData';
import { Terminal as TerminalCore } from '../Terminal';
import * as Strings from '../browser/LocalizableStrings';
import { IEvent } from 'common/EventEmitter';
import { AddonManager } from './AddonManager';
import { IParams } from 'common/parser/Types';

export class Terminal implements ITerminalApi {
  private _core: ITerminal;
  private _addonManager: AddonManager;
  private _parser: IParser;

  constructor(options?: ITerminalOptions) {
    this._core = new TerminalCore(options);
    this._addonManager = new AddonManager();
  }

  public get onCursorMove(): IEvent<void> { return this._core.onCursorMove; }
  public get onLineFeed(): IEvent<void> { return this._core.onLineFeed; }
  public get onSelectionChange(): IEvent<void> { return this._core.onSelectionChange; }
  public get onData(): IEvent<string> { return this._core.onData; }
  public get onBinary(): IEvent<string> { return this._core.onBinary; }
  public get onTitleChange(): IEvent<string> { return this._core.onTitleChange; }
  public get onScroll(): IEvent<number> { return this._core.onScroll; }
  public get onKey(): IEvent<{ key: string, domEvent: KeyboardEvent }> { return this._core.onKey; }
  public get onRender(): IEvent<{ start: number, end: number }> { return this._core.onRender; }
  public get onResize(): IEvent<{ cols: number, rows: number }> { return this._core.onResize; }

  public get element(): HTMLElement | undefined { return this._core.element; }
  public get parser(): IParser {
    if (!this._parser) {
      this._parser = new ParserApi(this._core);
    }
    return this._parser;
  }
  public get unicode(): IUnicodeHandling {
    return new UnicodeApi(this._core);
  }
  public get textarea(): HTMLTextAreaElement | undefined { return this._core.textarea; }
  public get rows(): number { return this._core.rows; }
  public get cols(): number { return this._core.cols; }
  public get buffer(): IBufferApi { return new BufferApiView(this._core.buffer); }
  public get markers(): ReadonlyArray<IMarker> { return this._core.markers; }
  public blur(): void {
    this._core.blur();
  }
  public focus(): void {
    this._core.focus();
  }
  public resize(columns: number, rows: number): void {
    this._verifyIntegers(columns, rows);
    this._core.resize(columns, rows);
  }
  public open(parent: HTMLElement): void {
    this._core.open(parent);
  }
  public attachCustomKeyEventHandler(customKeyEventHandler: (event: KeyboardEvent) => boolean): void {
    this._core.attachCustomKeyEventHandler(customKeyEventHandler);
  }
  public registerLinkMatcher(regex: RegExp, handler: (event: MouseEvent, uri: string) => void, options?: ILinkMatcherOptions): number {
    return this._core.registerLinkMatcher(regex, handler, options);
  }
  public deregisterLinkMatcher(matcherId: number): void {
    this._core.deregisterLinkMatcher(matcherId);
  }
  public registerLinkProvider(linkProvider: ILinkProvider): IDisposable {
    return this._core.registerLinkProvider(linkProvider);
  }
  public registerCharacterJoiner(handler: (text: string) => [number, number][]): number {
    return this._core.registerCharacterJoiner(handler);
  }
  public deregisterCharacterJoiner(joinerId: number): void {
    this._core.deregisterCharacterJoiner(joinerId);
  }
  public registerMarker(cursorYOffset: number): IMarker {
    this._verifyIntegers(cursorYOffset);
    return this._core.addMarker(cursorYOffset);
  }
  public addMarker(cursorYOffset: number): IMarker {
    return this.registerMarker(cursorYOffset);
  }
  public hasSelection(): boolean {
    return this._core.hasSelection();
  }
  public select(column: number, row: number, length: number): void {
    this._verifyIntegers(column, row, length);
    this._core.select(column, row, length);
  }
  public getSelection(): string {
    return this._core.getSelection();
  }
  public getSelectionPosition(): ISelectionPosition | undefined {
    return this._core.getSelectionPosition();
  }
  public clearSelection(): void {
    this._core.clearSelection();
  }
  public selectAll(): void {
    this._core.selectAll();
  }
  public selectLines(start: number, end: number): void {
    this._verifyIntegers(start, end);
    this._core.selectLines(start, end);
  }
  public dispose(): void {
    this._addonManager.dispose();
    this._core.dispose();
  }
  public scrollLines(amount: number): void {
    this._verifyIntegers(amount);
    this._core.scrollLines(amount);
  }
  public scrollPages(pageCount: number): void {
    this._verifyIntegers(pageCount);
    this._core.scrollPages(pageCount);
  }
  public scrollToTop(): void {
    this._core.scrollToTop();
  }
  public scrollToBottom(): void {
    this._core.scrollToBottom();
  }
  public scrollToLine(line: number): void {
    this._verifyIntegers(line);
    this._core.scrollToLine(line);
  }
  public clear(): void {
    this._core.clear();
  }
  public write(data: string | Uint8Array, callback?: () => void): void {
    this._core.write(data, callback);
  }
  public writeUtf8(data: Uint8Array, callback?: () => void): void {
    this._core.write(data, callback);
  }
  public writeln(data: string | Uint8Array, callback?: () => void): void {
    this._core.write(data);
    this._core.write('\r\n', callback);
  }
  public paste(data: string): void {
    this._core.paste(data);
  }
  public getOption(key: 'bellSound' | 'bellStyle' | 'cursorStyle' | 'fontFamily' | 'fontWeight' | 'fontWeightBold' | 'logLevel' | 'rendererType' | 'termName' | 'wordSeparator'): string;
  public getOption(key: 'allowTransparency' | 'cancelEvents' | 'convertEol' | 'cursorBlink' | 'disableStdin' | 'macOptionIsMeta' | 'rightClickSelectsWord' | 'popOnBell' | 'visualBell'): boolean;
  public getOption(key: 'cols' | 'fontSize' | 'letterSpacing' | 'lineHeight' | 'rows' | 'tabStopWidth' | 'scrollback'): number;
  public getOption(key: string): any;
  public getOption(key: any): any {
    return this._core.optionsService.getOption(key);
  }
  public setOption(key: 'bellSound' | 'fontFamily' | 'termName' | 'wordSeparator', value: string): void;
  public setOption(key: 'fontWeight' | 'fontWeightBold', value: 'normal' | 'bold' | '100' | '200' | '300' | '400' | '500' | '600' | '700' | '800' | '900'): void;
  public setOption(key: 'logLevel', value: 'debug' | 'info' | 'warn' | 'error' | 'off'): void;
  public setOption(key: 'bellStyle', value: 'none' | 'visual' | 'sound' | 'both'): void;
  public setOption(key: 'cursorStyle', value: 'block' | 'underline' | 'bar'): void;
  public setOption(key: 'allowTransparency' | 'cancelEvents' | 'convertEol' | 'cursorBlink' | 'disableStdin' | 'macOptionIsMeta' | 'rightClickSelectsWord' | 'popOnBell' | 'visualBell', value: boolean): void;
  public setOption(key: 'fontSize' | 'letterSpacing' | 'lineHeight' | 'tabStopWidth' | 'scrollback', value: number): void;
  public setOption(key: 'theme', value: ITheme): void;
  public setOption(key: 'cols' | 'rows', value: number): void;
  public setOption(key: string, value: any): void;
  public setOption(key: any, value: any): void {
    this._core.optionsService.setOption(key, value);
  }
  public refresh(start: number, end: number): void {
    this._verifyIntegers(start, end);
    this._core.refresh(start, end);
  }
  public reset(): void {
    this._core.reset();
  }
  public loadAddon(addon: ITerminalAddon): void {
    return this._addonManager.loadAddon(this, addon);
  }
  public static get strings(): ILocalizableStrings {
    return Strings;
  }

  private _verifyIntegers(...values: number[]): void {
    values.forEach(value => {
      if (value === Infinity || isNaN(value) || value % 1 !== 0) {
        throw new Error('This API only accepts integers');
      }
    });
  }
}

class BufferApiView implements IBufferApi {
  constructor(private _buffer: IBuffer) { }

  public get cursorY(): number { return this._buffer.y; }
  public get cursorX(): number { return this._buffer.x; }
  public get viewportY(): number { return this._buffer.ydisp; }
  public get baseY(): number { return this._buffer.ybase; }
  public get length(): number { return this._buffer.lines.length; }
  public getLine(y: number): IBufferLineApi | undefined {
    const line = this._buffer.lines.get(y);
    if (!line) {
      return undefined;
    }
    return new BufferLineApiView(line);
  }
  public getNullCell(): IBufferCellApi { return new CellData(); }
}

class BufferLineApiView implements IBufferLineApi {
  constructor(private _line: IBufferLine) { }

  public get isWrapped(): boolean { return this._line.isWrapped; }
  public get length(): number { return this._line.length; }
  public getCell(x: number, cell?: IBufferCellApi): IBufferCellApi | undefined {
    if (x < 0 || x >= this._line.length) {
      return undefined;
    }

    if (cell) {
      this._line.loadCell(x, <ICellData>cell);
      return cell;
    }
    return this._line.loadCell(x, new CellData());
  }
  public translateToString(trimRight?: boolean, startColumn?: number, endColumn?: number): string {
    return this._line.translateToString(trimRight, startColumn, endColumn);
  }
}

<<<<<<< HEAD
class BufferCellApiView implements IBufferCellApi {
  constructor(private _line: IBufferLine, private _x: number) { }
  public get char(): string { return this._line.getString(this._x); }
  public get width(): number { return this._line.getWidth(this._x); }
}

=======
>>>>>>> 22acf1ec
class ParserApi implements IParser {
  constructor(private _core: ITerminal) { }

  public registerCsiHandler(id: IFunctionIdentifier, callback: (params: (number | number[])[]) => boolean): IDisposable {
    return this._core.addCsiHandler(id, (params: IParams) => callback(params.toArray()));
  }
  public addCsiHandler(id: IFunctionIdentifier, callback: (params: (number | number[])[]) => boolean): IDisposable {
    return this.registerCsiHandler(id, callback);
  }
  public registerDcsHandler(id: IFunctionIdentifier, callback: (data: string, param: (number | number[])[]) => boolean): IDisposable {
    return this._core.addDcsHandler(id, (data: string, params: IParams) => callback(data, params.toArray()));
  }
  public addDcsHandler(id: IFunctionIdentifier, callback: (data: string, param: (number | number[])[]) => boolean): IDisposable {
    return this.registerDcsHandler(id, callback);
  }
  public registerEscHandler(id: IFunctionIdentifier, handler: () => boolean): IDisposable {
    return this._core.addEscHandler(id, handler);
  }
  public addEscHandler(id: IFunctionIdentifier, handler: () => boolean): IDisposable {
    return this.registerEscHandler(id, handler);
  }
  public registerOscHandler(ident: number, callback: (data: string) => boolean): IDisposable {
    return this._core.addOscHandler(ident, callback);
  }
  public addOscHandler(ident: number, callback: (data: string) => boolean): IDisposable {
    return this.registerOscHandler(ident, callback);
  }
}

class UnicodeApi implements IUnicodeHandling {
  constructor(private _core: ITerminal) {}

  public register(provider: IUnicodeVersionProvider): void {
    this._core.unicodeService.register(provider);
  }

  public get versions(): string[] {
    return this._core.unicodeService.versions;
  }

  public get activeVersion(): string {
    return this._core.unicodeService.activeVersion;
  }

  public set activeVersion(version: string) {
    this._core.unicodeService.activeVersion = version;
  }
}<|MERGE_RESOLUTION|>--- conflicted
+++ resolved
@@ -3,11 +3,7 @@
  * @license MIT
  */
 
-<<<<<<< HEAD
-import { Terminal as ITerminalApi, ITerminalOptions, IMarker, IDisposable, ILinkMatcherOptions, ITheme, ILocalizableStrings, ITerminalAddon, ISelectionPosition, IBuffer as IBufferApi, IBufferLine as IBufferLineApi, IBufferCell as IBufferCellApi, IParser, IFunctionIdentifier, ILinkProvider } from 'xterm';
-=======
-import { Terminal as ITerminalApi, ITerminalOptions, IMarker, IDisposable, ILinkMatcherOptions, ITheme, ILocalizableStrings, ITerminalAddon, ISelectionPosition, IBuffer as IBufferApi, IBufferLine as IBufferLineApi, IBufferCell as IBufferCellApi, IParser, IFunctionIdentifier, IUnicodeHandling, IUnicodeVersionProvider } from 'xterm';
->>>>>>> 22acf1ec
+import { Terminal as ITerminalApi, ITerminalOptions, IMarker, IDisposable, ILinkMatcherOptions, ITheme, ILocalizableStrings, ITerminalAddon, ISelectionPosition, IBuffer as IBufferApi, IBufferLine as IBufferLineApi, IBufferCell as IBufferCellApi, IParser, IFunctionIdentifier, ILinkProvider, IUnicodeHandling, IUnicodeVersionProvider } from 'xterm';
 import { ITerminal } from '../Types';
 import { IBufferLine, ICellData } from 'common/Types';
 import { IBuffer } from 'common/buffer/Types';
@@ -235,15 +231,6 @@
   }
 }
 
-<<<<<<< HEAD
-class BufferCellApiView implements IBufferCellApi {
-  constructor(private _line: IBufferLine, private _x: number) { }
-  public get char(): string { return this._line.getString(this._x); }
-  public get width(): number { return this._line.getWidth(this._x); }
-}
-
-=======
->>>>>>> 22acf1ec
 class ParserApi implements IParser {
   constructor(private _core: ITerminal) { }
 
@@ -274,7 +261,7 @@
 }
 
 class UnicodeApi implements IUnicodeHandling {
-  constructor(private _core: ITerminal) {}
+  constructor(private _core: ITerminal) { }
 
   public register(provider: IUnicodeVersionProvider): void {
     this._core.unicodeService.register(provider);
