/**
 * Copyright (c) 2014 The xterm.js authors. All rights reserved.
 * Copyright (c) 2012-2013, Christopher Jeffrey (MIT License)
 * @license MIT
 *
 * Originally forked from (with the author's permission):
 *   Fabrice Bellard's javascript vt100 for jslinux:
 *   http://bellard.org/jslinux/
 *   Copyright (c) 2011 Fabrice Bellard
 *   The original design remains. The terminal itself
 *   has been extended to include xterm CSI codes, among
 *   other features.
 *
 * Terminal Emulation References:
 *   http://vt100.net/
 *   http://invisible-island.net/xterm/ctlseqs/ctlseqs.txt
 *   http://invisible-island.net/xterm/ctlseqs/ctlseqs.html
 *   http://invisible-island.net/vttest/
 *   http://www.inwap.com/pdp10/ansicode.txt
 *   http://linux.die.net/man/4/console_codes
 *   http://linux.die.net/man/7/urxvt
 */

import { IInputHandlingTerminal, IViewport, ICompositionHelper, ITerminalOptions, ITerminal, IBrowser, ILinkifier, ILinkMatcherOptions, CustomKeyEventHandler, LinkMatcherHandler, CharacterJoinerHandler, IBufferLine, IAttributeData, IMouseZoneManager } from './Types';
import { IRenderer } from './renderer/Types';
import { BufferSet } from './BufferSet';
import { Buffer, MAX_BUFFER_SIZE, DEFAULT_ATTR_DATA } from './Buffer';
import { CompositionHelper } from './CompositionHelper';
import { EventEmitter } from './common/EventEmitter';
import { Viewport } from './Viewport';
import { rightClickHandler, moveTextAreaUnderMouseCursor, pasteHandler, copyHandler } from './Clipboard';
import { C0 } from './common/data/EscapeSequences';
import { InputHandler } from './InputHandler';
import { Renderer } from './renderer/Renderer';
import { Linkifier } from './Linkifier';
import { SelectionManager } from './SelectionManager';
import { CharMeasure } from './CharMeasure';
import * as Browser from './common/Platform';
import { addDisposableDomListener } from './ui/Lifecycle';
import * as Strings from './Strings';
import { MouseHelper } from './MouseHelper';
import { DEFAULT_BELL_SOUND, SoundManager } from './SoundManager';
import { MouseZoneManager } from './MouseZoneManager';
import { AccessibilityManager } from './AccessibilityManager';
import { ScreenDprMonitor } from './ui/ScreenDprMonitor';
import { ITheme, IMarker, IDisposable, ITerminalAddon } from 'xterm';
import { removeTerminalFromCache } from './renderer/atlas/CharAtlasCache';
import { DomRenderer } from './renderer/dom/DomRenderer';
import { IKeyboardEvent } from './common/Types';
import { evaluateKeyboardEvent } from './core/input/Keyboard';
import { KeyboardResultType, ICharset } from './core/Types';
import { clone } from './common/Clone';
<<<<<<< HEAD
import { AddonManager } from './ui/AddonManager';
=======
import { EventEmitter2, IEvent } from './common/EventEmitter2';
>>>>>>> ac6bced6
import { Attributes } from './BufferLine';
import { applyWindowsMode } from './WindowsMode';

// Let it work inside Node.js for automated testing purposes.
const document = (typeof window !== 'undefined') ? window.document : null;

/**
 * The amount of write requests to queue before sending an XOFF signal to the
 * pty process. This number must be small in order for ^C and similar sequences
 * to be responsive.
 */
const WRITE_BUFFER_PAUSE_THRESHOLD = 5;

/**
 * The max number of ms to spend on writes before allowing the renderer to
 * catch up with a 0ms setTimeout. A value of < 33 to keep us close to
 * 30fps, and a value of < 16 to try to run at 60fps. Of course, the real FPS
 * depends on the time it takes for the renderer to draw the frame.
 */
const WRITE_TIMEOUT_MS = 12;

const MINIMUM_COLS = 2; // Less than 2 can mess with wide chars
const MINIMUM_ROWS = 1;

/**
 * The set of options that only have an effect when set in the Terminal constructor.
 */
const CONSTRUCTOR_ONLY_OPTIONS = ['cols', 'rows'];

const DEFAULT_OPTIONS: ITerminalOptions = {
  cols: 80,
  rows: 24,
  convertEol: false,
  termName: 'xterm',
  cursorBlink: false,
  cursorStyle: 'block',
  bellSound: DEFAULT_BELL_SOUND,
  bellStyle: 'none',
  drawBoldTextInBrightColors: true,
  enableBold: true,
  experimentalCharAtlas: 'static',
  fontFamily: 'courier-new, courier, monospace',
  fontSize: 15,
  fontWeight: 'normal',
  fontWeightBold: 'bold',
  lineHeight: 1.0,
  letterSpacing: 0,
  scrollback: 1000,
  screenKeys: false,
  screenReaderMode: false,
  debug: false,
  macOptionIsMeta: false,
  macOptionClickForcesSelection: false,
  cancelEvents: false,
  disableStdin: false,
  useFlowControl: false,
  allowTransparency: false,
  tabStopWidth: 8,
  theme: null,
  rightClickSelectsWord: Browser.isMac,
  rendererType: 'canvas',
  windowsMode: false
};

export class Terminal extends EventEmitter implements ITerminal, IDisposable, IInputHandlingTerminal {
  public textarea: HTMLTextAreaElement;
  public element: HTMLElement;
  public screenElement: HTMLElement;

  /**
   * The HTMLElement that the terminal is created in, set by Terminal.open.
   */
  private _parent: HTMLElement;
  private _context: Window;
  private _document: Document;
  private _viewportScrollArea: HTMLElement;
  private _viewportElement: HTMLElement;
  private _helperContainer: HTMLElement;
  private _compositionView: HTMLElement;

  private _visualBellTimer: number;

  public browser: IBrowser = <any>Browser;

  public options: ITerminalOptions;

  // TODO: This can be changed to an enum or boolean, 0 and 1 seem to be the only options
  public cursorState: number;
  public cursorHidden: boolean;

  private _customKeyEventHandler: CustomKeyEventHandler;

  // modes
  public applicationKeypad: boolean;
  public applicationCursor: boolean;
  public originMode: boolean;
  public insertMode: boolean;
  public wraparoundMode: boolean; // defaults: xterm - true, vt100 - false
  public bracketedPasteMode: boolean;

  // charset
  // The current charset
  public charset: ICharset;
  public gcharset: number;
  public glevel: number;
  public charsets: ICharset[];

  // mouse properties
  private _decLocator: boolean; // This is unstable and never set
  public x10Mouse: boolean;
  public vt200Mouse: boolean;
  private _vt300Mouse: boolean; // This is unstable and never set
  public normalMouse: boolean;
  public mouseEvents: boolean;
  public sendFocus: boolean;
  public utfMouse: boolean;
  public sgrMouse: boolean;
  public urxvtMouse: boolean;

  // misc
  private _refreshStart: number;
  private _refreshEnd: number;
  public savedCols: number;

  public curAttrData: IAttributeData;
  private _eraseAttrData: IAttributeData;

  public params: (string | number)[];
  public currentParam: string | number;

  // user input states
  public writeBuffer: string[];
  private _writeInProgress: boolean;

  /**
   * Whether _xterm.js_ sent XOFF in order to catch up with the pty process.
   * This is a distinct state from writeStopped so that if the user requested
   * XOFF via ^S that it will not automatically resume when the writeBuffer goes
   * below threshold.
   */
  private _xoffSentToCatchUp: boolean;

  /** Whether writing has been stopped as a result of XOFF */
  // private _writeStopped: boolean;

  // Store if user went browsing history in scrollback
  private _userScrolling: boolean;

  private _inputHandler: InputHandler;
  public soundManager: SoundManager;
  public renderer: IRenderer;
  public selectionManager: SelectionManager;
  public linkifier: ILinkifier;
  public buffers: BufferSet;
  public viewport: IViewport;
  private _compositionHelper: ICompositionHelper;
  public charMeasure: CharMeasure;
  private _mouseZoneManager: IMouseZoneManager;
  public mouseHelper: MouseHelper;
  private _accessibilityManager: AccessibilityManager;
  private _addonManager: AddonManager;
  private _screenDprMonitor: ScreenDprMonitor;
  private _theme: ITheme;
  private _windowsMode: IDisposable | undefined;

  // bufferline to clone/copy from for new blank lines
  private _blankLine: IBufferLine = null;

  public cols: number;
  public rows: number;

  private _onCursorMove = new EventEmitter2<void>();
  public get onCursorMove(): IEvent<void> { return this._onCursorMove.event; }
  private _onData = new EventEmitter2<string>();
  public get onData(): IEvent<string> { return this._onData.event; }
  private _onKey = new EventEmitter2<{ key: string, domEvent: KeyboardEvent }>();
  public get onKey(): IEvent<{ key: string, domEvent: KeyboardEvent }> { return this._onKey.event; }
  private _onLineFeed = new EventEmitter2<void>();
  public get onLineFeed(): IEvent<void> { return this._onLineFeed.event; }
  private _onRender = new EventEmitter2<{ start: number, end: number }>();
  public get onRender(): IEvent<{ start: number, end: number }> { return this._onRender.event; }
  private _onResize = new EventEmitter2<{ cols: number, rows: number }>();
  public get onResize(): IEvent<{ cols: number, rows: number }> { return this._onResize.event; }
  private _onScroll = new EventEmitter2<number>();
  public get onScroll(): IEvent<number> { return this._onScroll.event; }
  private _onSelectionChange = new EventEmitter2<void>();
  public get onSelectionChange(): IEvent<void> { return this._onSelectionChange.event; }
  private _onTitleChange = new EventEmitter2<string>();
  public get onTitleChange(): IEvent<string> { return this._onTitleChange.event; }

  /**
   * Creates a new `Terminal` object.
   *
   * @param options An object containing a set of options, the available options are:
   *   - `cursorBlink` (boolean): Whether the terminal cursor blinks
   *   - `cols` (number): The number of columns of the terminal (horizontal size)
   *   - `rows` (number): The number of rows of the terminal (vertical size)
   *
   * @public
   * @class Xterm Xterm
   * @alias module:xterm/src/xterm
   */
  constructor(
    options: ITerminalOptions = {}
  ) {
    super();
    this.options = clone(options);
    this._setup();

    // TODO: Remove these in v4
    // Fire old style events from new emitters
    this.onCursorMove(() => this.emit('cursormove'));
    this.onData(e => this.emit('data', e));
    this.onKey(e => this.emit('key', e.key, e.domEvent));
    this.onLineFeed(() => this.emit('linefeed'));
    this.onRender(e => this.emit('refresh', e));
    this.onResize(e => this.emit('resize', e));
    this.onSelectionChange(() => this.emit('selection'));
    this.onScroll(e => this.emit('scroll', e));
    this.onTitleChange(e => this.emit('title', e));
  }

  public dispose(): void {
    super.dispose();
    if (this._windowsMode) {
      this._windowsMode.dispose();
      this._windowsMode = undefined;
    }
    this._customKeyEventHandler = null;
    removeTerminalFromCache(this);
    this.handler = () => {};
    this.write = () => {};
    if (this.element && this.element.parentNode) {
      this.element.parentNode.removeChild(this.element);
    }
  }

  /**
   * @deprecated Use dispose instead.
   */
  public destroy(): void {
    this.dispose();
  }

  private _setup(): void {
    Object.keys(DEFAULT_OPTIONS).forEach((key) => {
      if (this.options[key] === null || this.options[key] === undefined) {
        this.options[key] = DEFAULT_OPTIONS[key];
      }
    });

    // this.context = options.context || window;
    // this.document = options.document || document;
    // TODO: WHy not document.body?
    this._parent = document ? document.body : null;

    this.cols = Math.max(this.options.cols, MINIMUM_COLS);
    this.rows = Math.max(this.options.rows, MINIMUM_ROWS);

    if (this.options.handler) {
      this.onData(this.options.handler);
    }

    this.cursorState = 0;
    this.cursorHidden = false;
    this._customKeyEventHandler = null;

    // modes
    this.applicationKeypad = false;
    this.applicationCursor = false;
    this.originMode = false;
    this.insertMode = false;
    this.wraparoundMode = true; // defaults: xterm - true, vt100 - false
    this.bracketedPasteMode = false;

    // charset
    this.charset = null;
    this.gcharset = null;
    this.glevel = 0;
    // TODO: Can this be just []?
    this.charsets = [null];

    this.curAttrData = DEFAULT_ATTR_DATA.clone();
    this._eraseAttrData = DEFAULT_ATTR_DATA.clone();

    this.params = [];
    this.currentParam = 0;

    // user input states
    this.writeBuffer = [];
    this._writeInProgress = false;

    this._xoffSentToCatchUp = false;
    // this._writeStopped = false;
    this._userScrolling = false;

    // Register input handler and refire/handle events
    this._inputHandler = new InputHandler(this);
    this._inputHandler.onCursorMove(() => this._onCursorMove.fire());
    this._inputHandler.onLineFeed(() => this._onLineFeed.fire());
    this.register(this._inputHandler);

    // Reuse renderer if the Terminal is being recreated via a reset call.
    this.renderer = this.renderer || null;
    this.selectionManager = this.selectionManager || null;
    this.linkifier = this.linkifier || new Linkifier(this);
    this._mouseZoneManager = this._mouseZoneManager || null;
    this.soundManager = this.soundManager || new SoundManager(this);
    this._addonManager = this._addonManager || new AddonManager();

    // Create the terminal's buffers and set the current buffer
    this.buffers = new BufferSet(this);
    if (this.selectionManager) {
      this.selectionManager.clearSelection();
      this.selectionManager.initBuffersListeners();
    }

    if (this.options.windowsMode) {
      this._windowsMode = applyWindowsMode(this);
    }
  }

  /**
   * Convenience property to active buffer.
   */
  public get buffer(): Buffer {
    return this.buffers.active;
  }

  /**
   * back_color_erase feature for xterm.
   */
  public eraseAttrData(): IAttributeData {
    this._eraseAttrData.bg &= ~(Attributes.CM_MASK | 0xFFFFFF);
    this._eraseAttrData.bg |= this.curAttrData.bg & ~0xFC000000;
    return this._eraseAttrData;
  }

  /**
   * Focus the terminal. Delegates focus handling to the terminal's DOM element.
   */
  public focus(): void {
    if (this.textarea) {
      this.textarea.focus({ preventScroll: true });
    }
  }

  public get isFocused(): boolean {
    return document.activeElement === this.textarea && document.hasFocus();
  }

  /**
   * Retrieves an option's value from the terminal.
   * @param key The option key.
   */
  public getOption(key: string): any {
    if (!(key in DEFAULT_OPTIONS)) {
      throw new Error('No option with key "' + key + '"');
    }

    return this.options[key];
  }

  /**
   * Sets an option on the terminal.
   * @param key The option key.
   * @param value The option value.
   */
  public setOption(key: string, value: any): void {
    if (!(key in DEFAULT_OPTIONS)) {
      throw new Error('No option with key "' + key + '"');
    }
    if (CONSTRUCTOR_ONLY_OPTIONS.indexOf(key) !== -1) {
      console.error(`Option "${key}" can only be set in the constructor`);
    }
    if (this.options[key] === value) {
      return;
    }
    switch (key) {
      case 'bellStyle':
        if (!value) {
          value = 'none';
        }
        break;
      case 'cursorStyle':
        if (!value) {
          value = 'block';
        }
        break;
      case 'fontWeight':
        if (!value) {
          value = 'normal';
        }
        break;
      case 'fontWeightBold':
        if (!value) {
          value = 'bold';
        }
        break;
      case 'lineHeight':
        if (value < 1) {
          console.warn(`${key} cannot be less than 1, value: ${value}`);
          return;
        }
      case 'rendererType':
        if (!value) {
          value = 'canvas';
        }
        break;
      case 'tabStopWidth':
        if (value < 1) {
          console.warn(`${key} cannot be less than 1, value: ${value}`);
          return;
        }
        break;
      case 'theme':
        // If open has been called we do not want to set options.theme as the
        // source of truth is owned by the renderer.
        if (this.renderer) {
          this._setTheme(<ITheme>value);
          return;
        }
        break;
      case 'scrollback':
        value = Math.min(value, MAX_BUFFER_SIZE);

        if (value < 0) {
          console.warn(`${key} cannot be less than 0, value: ${value}`);
          return;
        }
        if (this.options[key] !== value) {
          const newBufferLength = this.rows + value;
          if (this.buffer.lines.length > newBufferLength) {
            const amountToTrim = this.buffer.lines.length - newBufferLength;
            const needsRefresh = (this.buffer.ydisp - amountToTrim < 0);
            this.buffer.lines.trimStart(amountToTrim);
            this.buffer.ybase = Math.max(this.buffer.ybase - amountToTrim, 0);
            this.buffer.ydisp = Math.max(this.buffer.ydisp - amountToTrim, 0);
            if (needsRefresh) {
              this.refresh(0, this.rows - 1);
            }
          }
        }
        break;
    }
    this.options[key] = value;
    switch (key) {
      case 'fontFamily':
      case 'fontSize':
        // When the font changes the size of the cells may change which requires a renderer clear
        if (this.renderer) {
          this.renderer.clear();
          this.charMeasure.measure(this.options);
        }
        break;
      case 'drawBoldTextInBrightColors':
      case 'experimentalCharAtlas':
      case 'enableBold':
      case 'letterSpacing':
      case 'lineHeight':
      case 'fontWeight':
      case 'fontWeightBold':
        // When the font changes the size of the cells may change which requires a renderer clear
        if (this.renderer) {
          this.renderer.clear();
          this.renderer.onResize(this.cols, this.rows);
          this.refresh(0, this.rows - 1);
        }
        break;
      case 'rendererType':
        if (this.renderer) {
          this.unregister(this.renderer);
          this.renderer.dispose();
          this.renderer = null;
        }
        this._setupRenderer();
        this.renderer.onCharSizeChanged();
        if (this._theme) {
          this.renderer.setTheme(this._theme);
        }
        this.mouseHelper.setRenderer(this.renderer);
        break;
      case 'scrollback':
        this.buffers.resize(this.cols, this.rows);
        if (this.viewport) {
          this.viewport.syncScrollArea();
        }
        break;
      case 'screenReaderMode':
        if (value) {
          if (!this._accessibilityManager) {
            this._accessibilityManager = new AccessibilityManager(this);
          }
        } else {
          if (this._accessibilityManager) {
            this._accessibilityManager.dispose();
            this._accessibilityManager = null;
          }
        }
        break;
      case 'tabStopWidth': this.buffers.setupTabStops(); break;
      case 'windowsMode':
        if (value) {
          if (!this._windowsMode) {
            this._windowsMode = applyWindowsMode(this);
          }
        } else {
          if (this._windowsMode) {
            this._windowsMode.dispose();
            this._windowsMode = undefined;
          }
        }
        break;
    }
    // Inform renderer of changes
    if (this.renderer) {
      this.renderer.onOptionsChanged();
    }
  }

  /**
   * Binds the desired focus behavior on a given terminal object.
   */
  private _onTextAreaFocus(ev: KeyboardEvent): void {
    if (this.sendFocus) {
      this.handler(C0.ESC + '[I');
    }
    this.updateCursorStyle(ev);
    this.element.classList.add('focus');
    this.showCursor();
    this.emit('focus');
  }

  /**
   * Blur the terminal, calling the blur function on the terminal's underlying
   * textarea.
   */
  public blur(): void {
    return this.textarea.blur();
  }

  /**
   * Binds the desired blur behavior on a given terminal object.
   */
  private _onTextAreaBlur(): void {
    // Text can safely be removed on blur. Doing it earlier could interfere with
    // screen readers reading it out.
    this.textarea.value = '';
    this.refresh(this.buffer.y, this.buffer.y);
    if (this.sendFocus) {
      this.handler(C0.ESC + '[O');
    }
    this.element.classList.remove('focus');
    this.emit('blur');
  }

  /**
   * Initialize default behavior
   */
  private _initGlobal(): void {
    this._bindKeys();

    // Bind clipboard functionality
    this.register(addDisposableDomListener(this.element, 'copy', (event: ClipboardEvent) => {
      // If mouse events are active it means the selection manager is disabled and
      // copy should be handled by the host program.
      if (!this.hasSelection()) {
        return;
      }
      copyHandler(event, this, this.selectionManager);
    }));
    const pasteHandlerWrapper = (event: ClipboardEvent) => pasteHandler(event, this);
    this.register(addDisposableDomListener(this.textarea, 'paste', pasteHandlerWrapper));
    this.register(addDisposableDomListener(this.element, 'paste', pasteHandlerWrapper));

    // Handle right click context menus
    if (Browser.isFirefox) {
      // Firefox doesn't appear to fire the contextmenu event on right click
      this.register(addDisposableDomListener(this.element, 'mousedown', (event: MouseEvent) => {
        if (event.button === 2) {
          rightClickHandler(event, this, this.selectionManager, this.options.rightClickSelectsWord);
        }
      }));
    } else {
      this.register(addDisposableDomListener(this.element, 'contextmenu', (event: MouseEvent) => {
        rightClickHandler(event, this, this.selectionManager, this.options.rightClickSelectsWord);
      }));
    }

    // Move the textarea under the cursor when middle clicking on Linux to ensure
    // middle click to paste selection works. This only appears to work in Chrome
    // at the time is writing.
    if (Browser.isLinux) {
      // Use auxclick event over mousedown the latter doesn't seem to work. Note
      // that the regular click event doesn't fire for the middle mouse button.
      this.register(addDisposableDomListener(this.element, 'auxclick', (event: MouseEvent) => {
        if (event.button === 1) {
          moveTextAreaUnderMouseCursor(event, this);
        }
      }));
    }
  }

  /**
   * Apply key handling to the terminal
   */
  private _bindKeys(): void {
    const self = this;
    this.register(addDisposableDomListener(this.element, 'keydown', function (ev: KeyboardEvent): void {
      if (document.activeElement !== this) {
        return;
      }
      self._keyDown(ev);
    }, true));

    this.register(addDisposableDomListener(this.element, 'keypress', function (ev: KeyboardEvent): void {
      if (document.activeElement !== this) {
        return;
      }
      self._keyPress(ev);
    }, true));

    this.register(addDisposableDomListener(this.element, 'keyup', (ev: KeyboardEvent) => {
      if (!wasModifierKeyOnlyEvent(ev)) {
        this.focus();
      }

      self._keyUp(ev);
    }, true));

    this.register(addDisposableDomListener(this.textarea, 'keydown', (ev: KeyboardEvent) => this._keyDown(ev), true));
    this.register(addDisposableDomListener(this.textarea, 'keypress', (ev: KeyboardEvent) => this._keyPress(ev), true));
    this.register(addDisposableDomListener(this.textarea, 'compositionstart', () => this._compositionHelper.compositionstart()));
    this.register(addDisposableDomListener(this.textarea, 'compositionupdate', (e: CompositionEvent) => this._compositionHelper.compositionupdate(e)));
    this.register(addDisposableDomListener(this.textarea, 'compositionend', () => this._compositionHelper.compositionend()));
    this.register(this.onRender(() => this._compositionHelper.updateCompositionElements()));
    this.register(this.onRender(e => this._queueLinkification(e.start, e.end)));
  }

  /**
   * Opens the terminal within an element.
   *
   * @param parent The element to create the terminal within.
   */
  public open(parent: HTMLElement): void {
    this._parent = parent || this._parent;

    if (!this._parent) {
      throw new Error('Terminal requires a parent element.');
    }

    // Grab global elements
    this._context = this._parent.ownerDocument.defaultView;
    this._document = this._parent.ownerDocument;

    this._screenDprMonitor = new ScreenDprMonitor();
    this._screenDprMonitor.setListener(() => this.emit('dprchange', window.devicePixelRatio));
    this.register(this._screenDprMonitor);

    // Create main element container
    this.element = this._document.createElement('div');
    this.element.dir = 'ltr';   // xterm.css assumes LTR
    this.element.classList.add('terminal');
    this.element.classList.add('xterm');
    this.element.setAttribute('tabindex', '0');
    this._parent.appendChild(this.element);

    // Performance: Use a document fragment to build the terminal
    // viewport and helper elements detached from the DOM
    const fragment = document.createDocumentFragment();
    this._viewportElement = document.createElement('div');
    this._viewportElement.classList.add('xterm-viewport');
    fragment.appendChild(this._viewportElement);
    this._viewportScrollArea = document.createElement('div');
    this._viewportScrollArea.classList.add('xterm-scroll-area');
    this._viewportElement.appendChild(this._viewportScrollArea);

    this.screenElement = document.createElement('div');
    this.screenElement.classList.add('xterm-screen');
    // Create the container that will hold helpers like the textarea for
    // capturing DOM Events. Then produce the helpers.
    this._helperContainer = document.createElement('div');
    this._helperContainer.classList.add('xterm-helpers');
    this.screenElement.appendChild(this._helperContainer);
    fragment.appendChild(this.screenElement);

    this._mouseZoneManager = new MouseZoneManager(this);
    this.register(this._mouseZoneManager);
    this.register(this.onScroll(() => this._mouseZoneManager.clearAll()));
    this.linkifier.attachToDom(this._mouseZoneManager);

    this.textarea = document.createElement('textarea');
    this.textarea.classList.add('xterm-helper-textarea');
    // TODO: New API to set title? This could say "Terminal bash input", etc.
    this.textarea.setAttribute('aria-label', Strings.promptLabel);
    this.textarea.setAttribute('aria-multiline', 'false');
    this.textarea.setAttribute('autocorrect', 'off');
    this.textarea.setAttribute('autocapitalize', 'off');
    this.textarea.setAttribute('spellcheck', 'false');
    this.textarea.tabIndex = 0;
    this.register(addDisposableDomListener(this.textarea, 'focus', (ev: KeyboardEvent) => this._onTextAreaFocus(ev)));
    this.register(addDisposableDomListener(this.textarea, 'blur', () => this._onTextAreaBlur()));
    this._helperContainer.appendChild(this.textarea);

    this._compositionView = document.createElement('div');
    this._compositionView.classList.add('composition-view');
    this._compositionHelper = new CompositionHelper(this.textarea, this._compositionView, this);
    this._helperContainer.appendChild(this._compositionView);

    this.charMeasure = new CharMeasure(document, this._helperContainer);

    // Performance: Add viewport and helper elements from the fragment
    this.element.appendChild(fragment);

    this._setupRenderer();
    this._theme = this.options.theme;
    this.options.theme = null;
    this.viewport = new Viewport(this, this._viewportElement, this._viewportScrollArea, this.charMeasure);
    this.viewport.onThemeChanged(this.renderer.colorManager.colors);
    this.register(this.viewport);

    this.register(this.onCursorMove(() => this.renderer.onCursorMove()));
    this.register(this.onResize(() => this.renderer.onResize(this.cols, this.rows)));
    this.register(this.addDisposableListener('blur', () => this.renderer.onBlur()));
    this.register(this.addDisposableListener('focus', () => this.renderer.onFocus()));
    this.register(this.addDisposableListener('dprchange', () => this.renderer.onWindowResize(window.devicePixelRatio)));
    // dprchange should handle this case, we need this as well for browsers that don't support the
    // matchMedia query.
    this.register(addDisposableDomListener(window, 'resize', () => this.renderer.onWindowResize(window.devicePixelRatio)));
    this.register(this.charMeasure.onCharSizeChanged(() => this.renderer.onCharSizeChanged()));
    this.register(this.renderer.onCanvasResize(() => this.viewport.syncScrollArea()));

    this.selectionManager = new SelectionManager(this, this.charMeasure);
    this.register(this.selectionManager.onSelectionChange(() => this._onSelectionChange.fire()));
    this.register(addDisposableDomListener(this.element, 'mousedown', (e: MouseEvent) => this.selectionManager.onMouseDown(e)));
    this.register(this.selectionManager.onRedrawRequest(e => this.renderer.onSelectionChanged(e.start, e.end, e.columnSelectMode)));
    this.register(this.selectionManager.onLinuxMouseSelection(text => {
      // If there's a new selection, put it into the textarea, focus and select it
      // in order to register it as a selection on the OS. This event is fired
      // only on Linux to enable middle click to paste selection.
      this.textarea.value = text;
      this.textarea.focus();
      this.textarea.select();
    }));
    this.register(this.onScroll(() => {
      this.viewport.syncScrollArea();
      this.selectionManager.refresh();
    }));
    this.register(addDisposableDomListener(this._viewportElement, 'scroll', () => this.selectionManager.refresh()));

    this.mouseHelper = new MouseHelper(this.renderer);
    // apply mouse event classes set by escape codes before terminal was attached
    this.element.classList.toggle('enable-mouse-events', this.mouseEvents);
    if (this.mouseEvents) {
      this.selectionManager.disable();
    } else {
      this.selectionManager.enable();
    }

    if (this.options.screenReaderMode) {
      // Note that this must be done *after* the renderer is created in order to
      // ensure the correct order of the dprchange event
      this._accessibilityManager = new AccessibilityManager(this);
    }

    // Measure the character size
    this.charMeasure.measure(this.options);

    // Setup loop that draws to screen
    this.refresh(0, this.rows - 1);

    // Initialize global actions that need to be taken on the document.
    this._initGlobal();

    // Listen for mouse events and translate
    // them into terminal mouse protocols.
    this.bindMouse();

  }

  private _setupRenderer(): void {
    switch (this.options.rendererType) {
      case 'canvas': this.renderer = new Renderer(this, this.options.theme); break;
      case 'dom': this.renderer = new DomRenderer(this, this.options.theme); break;
      default: throw new Error(`Unrecognized rendererType "${this.options.rendererType}"`);
    }
    this.renderer.onRender(e => this._onRender.fire(e));
    this.register(this.renderer);
  }

  /**
   * Sets the theme on the renderer. The renderer must have been initialized.
   * @param theme The theme to set.
   */
  private _setTheme(theme: ITheme): void {
    this._theme = theme;
    const colors = this.renderer.setTheme(theme);
    if (this.viewport) {
      this.viewport.onThemeChanged(colors);
    }
  }

  /**
   * XTerm mouse events
   * http://invisible-island.net/xterm/ctlseqs/ctlseqs.html#Mouse%20Tracking
   * To better understand these
   * the xterm code is very helpful:
   * Relevant files:
   *   button.c, charproc.c, misc.c
   * Relevant functions in xterm/button.c:
   *   BtnCode, EmitButtonCode, EditorButton, SendMousePosition
   */
  public bindMouse(): void {
    const el = this.element;
    const self = this;
    let pressed = 32;

    // mouseup, mousedown, wheel
    // left click: ^[[M 3<^[[M#3<
    // wheel up: ^[[M`3>
    function sendButton(ev: MouseEvent | WheelEvent): void {
      let button;
      let pos;

      // get the xterm-style button
      button = getButton(ev);

      // get mouse coordinates
      pos = self.mouseHelper.getRawByteCoords(ev, self.screenElement, self.charMeasure, self.cols, self.rows);
      if (!pos) return;

      sendEvent(button, pos);

      switch ((<any>ev).overrideType || ev.type) {
        case 'mousedown':
          pressed = button;
          break;
        case 'mouseup':
          // keep it at the left
          // button, just in case.
          pressed = 32;
          break;
        case 'wheel':
          // nothing. don't
          // interfere with
          // `pressed`.
          break;
      }
    }

    // motion example of a left click:
    // ^[[M 3<^[[M@4<^[[M@5<^[[M@6<^[[M@7<^[[M#7<
    function sendMove(ev: MouseEvent): void {
      let button = pressed;
      const pos = self.mouseHelper.getRawByteCoords(ev, self.screenElement, self.charMeasure, self.cols, self.rows);
      if (!pos) return;

      // buttons marked as motions
      // are incremented by 32
      button += 32;

      sendEvent(button, pos);
    }

    // encode button and
    // position to characters
    function encode(data: number[], ch: number): void {
      if (!self.utfMouse) {
        if (ch === 255) {
          data.push(0);
          return;
        }
        if (ch > 127) ch = 127;
        data.push(ch);
      } else {
        if (ch > 2047) {
          data.push(2047);
          return;
        }
        data.push(ch);
      }
    }

    // send a mouse event:
    // regular/utf8: ^[[M Cb Cx Cy
    // urxvt: ^[[ Cb ; Cx ; Cy M
    // sgr: ^[[ Cb ; Cx ; Cy M/m
    // vt300: ^[[ 24(1/3/5)~ [ Cx , Cy ] \r
    // locator: CSI P e ; P b ; P r ; P c ; P p & w
    function sendEvent(button: number, pos: {x: number, y: number}): void {
      // self.emit('mouse', {
      //   x: pos.x - 32,
      //   y: pos.x - 32,
      //   button: button
      // });

      if (self._vt300Mouse) {
        // NOTE: Unstable.
        // http://www.vt100.net/docs/vt3xx-gp/chapter15.html
        button &= 3;
        pos.x -= 32;
        pos.y -= 32;
        let data = C0.ESC + '[24';
        if (button === 0) data += '1';
        else if (button === 1) data += '3';
        else if (button === 2) data += '5';
        else if (button === 3) return;
        else data += '0';
        data += '~[' + pos.x + ',' + pos.y + ']\r';
        self.handler(data);
        return;
      }

      if (self._decLocator) {
        // NOTE: Unstable.
        button &= 3;
        pos.x -= 32;
        pos.y -= 32;
        if (button === 0) button = 2;
        else if (button === 1) button = 4;
        else if (button === 2) button = 6;
        else if (button === 3) button = 3;
        self.handler(C0.ESC + '['
                  + button
                  + ';'
                  + (button === 3 ? 4 : 0)
                  + ';'
                  + pos.y
                  + ';'
                  + pos.x
                  + ';'
                  // Not sure what page is meant to be
                  + (<any>pos).page || 0
                  + '&w');
        return;
      }

      if (self.urxvtMouse) {
        pos.x -= 32;
        pos.y -= 32;
        pos.x++;
        pos.y++;
        self.handler(C0.ESC + '[' + button + ';' + pos.x + ';' + pos.y + 'M');
        return;
      }

      if (self.sgrMouse) {
        pos.x -= 32;
        pos.y -= 32;
        self.handler(C0.ESC + '[<'
                  + (((button & 3) === 3 ? button & ~3 : button) - 32)
                  + ';'
                  + pos.x
                  + ';'
                  + pos.y
                  + ((button & 3) === 3 ? 'm' : 'M'));
        return;
      }

      const data: number[] = [];

      encode(data, button);
      encode(data, pos.x);
      encode(data, pos.y);

      self.handler(C0.ESC + '[M' + String.fromCharCode.apply(String, data));
    }

    function getButton(ev: MouseEvent): number {
      let button;
      let shift;
      let meta;
      let ctrl;
      let mod;

      // two low bits:
      // 0 = left
      // 1 = middle
      // 2 = right
      // 3 = release
      // wheel up/down:
      // 1, and 2 - with 64 added
      switch ((<any>ev).overrideType || ev.type) {
        case 'mousedown':
          button = ev.button !== null && ev.button !== undefined
            ? +ev.button
          : ev.which !== null && ev.which !== undefined
            ? ev.which - 1
          : null;

          if (Browser.isMSIE) {
            button = button === 1 ? 0 : button === 4 ? 1 : button;
          }
          break;
        case 'mouseup':
          button = 3;
          break;
        case 'DOMMouseScroll':
          button = ev.detail < 0
            ? 64
          : 65;
          break;
        case 'wheel':
          button = (<WheelEvent>ev).deltaY < 0
            ? 64
          : 65;
          break;
      }

      // next three bits are the modifiers:
      // 4 = shift, 8 = meta, 16 = control
      shift = ev.shiftKey ? 4 : 0;
      meta = ev.metaKey ? 8 : 0;
      ctrl = ev.ctrlKey ? 16 : 0;
      mod = shift | meta | ctrl;

      // no mods
      if (self.vt200Mouse) {
        // ctrl only
        mod &= ctrl;
      } else if (!self.normalMouse) {
        mod = 0;
      }

      // increment to SP
      button = (32 + (mod << 2)) + button;

      return button;
    }

    this.register(addDisposableDomListener(el, 'mousedown', (ev: MouseEvent) => {

      // Prevent the focus on the textarea from getting lost
      // and make sure we get focused on mousedown
      ev.preventDefault();
      this.focus();

      // Don't send the mouse button to the pty if mouse events are disabled or
      // if the selection manager is having selection forced (ie. a modifier is
      // held).
      if (!this.mouseEvents || this.selectionManager.shouldForceSelection(ev)) {
        return;
      }

      // send the button
      sendButton(ev);

      // fix for odd bug
      // if (this.vt200Mouse && !this.normalMouse) {
      if (this.vt200Mouse) {
        (<any>ev).overrideType = 'mouseup';
        sendButton(ev);
        return this.cancel(ev);
      }

      // TODO: All mouse handling should be pulled into its own file.

      // bind events
      let moveHandler: (event: MouseEvent) => void;
      if (this.normalMouse) {
        moveHandler = (event: MouseEvent) => {
          // Do nothing if normal mouse mode is on. This can happen if the mouse is held down when the
          // terminal exits normalMouse mode.
          if (!this.normalMouse) {
            return;
          }
          sendMove(event);
        };
        // TODO: these event listeners should be managed by the disposable, the Terminal reference may
        // be kept aroud if Terminal.dispose is fired when the mouse is down
        this._document.addEventListener('mousemove', moveHandler);
      }

      // x10 compatibility mode can't send button releases
      const handler = (ev: MouseEvent) => {
        if (this.normalMouse && !this.x10Mouse) {
          sendButton(ev);
        }
        if (moveHandler) {
          // Even though this should only be attached when this.normalMouse is true, holding the
          // mouse button down when normalMouse changes can happen. Just always try to remove it.
          this._document.removeEventListener('mousemove', moveHandler);
          moveHandler = null;
        }
        this._document.removeEventListener('mouseup', handler);
        return this.cancel(ev);
      };
      this._document.addEventListener('mouseup', handler);

      return this.cancel(ev);
    }));

    // if (this.normalMouse) {
    //  on(this.document, 'mousemove', sendMove);
    // }

    this.register(addDisposableDomListener(el, 'wheel', (ev: WheelEvent) => {
      if (!this.mouseEvents) {
        // Convert wheel events into up/down events when the buffer does not have scrollback, this
        // enables scrolling in apps hosted in the alt buffer such as vim or tmux.
        if (!this.buffer.hasScrollback) {
          const amount = this.viewport.getLinesScrolled(ev);

          // Do nothing if there's no vertical scroll
          if (amount === 0) {
            return;
          }

          // Construct and send sequences
          const sequence = C0.ESC + (this.applicationCursor ? 'O' : '[') + ( ev.deltaY < 0 ? 'A' : 'B');
          let data = '';
          for (let i = 0; i < Math.abs(amount); i++) {
            data += sequence;
          }
          this.handler(data);
        }
        return;
      }
      if (this.x10Mouse || this._vt300Mouse || this._decLocator) return;
      sendButton(ev);
      ev.preventDefault();
    }));

    // allow wheel scrolling in
    // the shell for example
    this.register(addDisposableDomListener(el, 'wheel', (ev: WheelEvent) => {
      if (this.mouseEvents) return;
      this.viewport.onWheel(ev);
      return this.cancel(ev);
    }));

    this.register(addDisposableDomListener(el, 'touchstart', (ev: TouchEvent) => {
      if (this.mouseEvents) return;
      this.viewport.onTouchStart(ev);
      return this.cancel(ev);
    }));

    this.register(addDisposableDomListener(el, 'touchmove', (ev: TouchEvent) => {
      if (this.mouseEvents) return;
      this.viewport.onTouchMove(ev);
      return this.cancel(ev);
    }));
  }

  /**
   * Tells the renderer to refresh terminal content between two rows (inclusive) at the next
   * opportunity.
   * @param start The row to start from (between 0 and this.rows - 1).
   * @param end The row to end at (between start and this.rows - 1).
   */
  public refresh(start: number, end: number): void {
    if (this.renderer) {
      this.renderer.refreshRows(start, end);
    }
  }

  /**
   * Queues linkification for the specified rows.
   * @param start The row to start from (between 0 and this.rows - 1).
   * @param end The row to end at (between start and this.rows - 1).
   */
  private _queueLinkification(start: number, end: number): void {
    if (this.linkifier) {
      this.linkifier.linkifyRows(start, end);
    }
  }

  /**
   * Change the cursor style for different selection modes
   */
  public updateCursorStyle(ev: KeyboardEvent): void {
    if (this.selectionManager && this.selectionManager.shouldColumnSelect(ev)) {
      this.element.classList.add('column-select');
    } else {
      this.element.classList.remove('column-select');
    }
  }

  /**
   * Display the cursor element
   */
  public showCursor(): void {
    if (!this.cursorState) {
      this.cursorState = 1;
      this.refresh(this.buffer.y, this.buffer.y);
    }
  }

  /**
   * Scroll the terminal down 1 row, creating a blank line.
   * @param isWrapped Whether the new line is wrapped from the previous line.
   */
  public scroll(isWrapped: boolean = false): void {
    let newLine: IBufferLine;
    newLine = this._blankLine;
    const eraseAttr = this.eraseAttrData();
    if (!newLine || newLine.length !== this.cols || newLine.getFg(0) !== eraseAttr.fg || newLine.getBg(0) !== eraseAttr.bg) {
      newLine = this.buffer.getBlankLine(eraseAttr, isWrapped);
      this._blankLine = newLine;
    }
    newLine.isWrapped = isWrapped;

    const topRow = this.buffer.ybase + this.buffer.scrollTop;
    const bottomRow = this.buffer.ybase + this.buffer.scrollBottom;

    if (this.buffer.scrollTop === 0) {
      // Determine whether the buffer is going to be trimmed after insertion.
      const willBufferBeTrimmed = this.buffer.lines.isFull;

      // Insert the line using the fastest method
      if (bottomRow === this.buffer.lines.length - 1) {
        if (willBufferBeTrimmed) {
          this.buffer.lines.recycle().copyFrom(newLine);
        } else {
          this.buffer.lines.push(newLine.clone());
        }
      } else {
        this.buffer.lines.splice(bottomRow + 1, 0, newLine.clone());
      }

      // Only adjust ybase and ydisp when the buffer is not trimmed
      if (!willBufferBeTrimmed) {
        this.buffer.ybase++;
        // Only scroll the ydisp with ybase if the user has not scrolled up
        if (!this._userScrolling) {
          this.buffer.ydisp++;
        }
      } else {
        // When the buffer is full and the user has scrolled up, keep the text
        // stable unless ydisp is right at the top
        if (this._userScrolling) {
          this.buffer.ydisp = Math.max(this.buffer.ydisp - 1, 0);
        }
      }
    } else {
      // scrollTop is non-zero which means no line will be going to the
      // scrollback, instead we can just shift them in-place.
      const scrollRegionHeight = bottomRow - topRow + 1/*as it's zero-based*/;
      this.buffer.lines.shiftElements(topRow + 1, scrollRegionHeight - 1, -1);
      this.buffer.lines.set(bottomRow, newLine.clone());
    }

    // Move the viewport to the bottom of the buffer unless the user is
    // scrolling.
    if (!this._userScrolling) {
      this.buffer.ydisp = this.buffer.ybase;
    }

    // Flag rows that need updating
    this.updateRange(this.buffer.scrollTop);
    this.updateRange(this.buffer.scrollBottom);

    this._onScroll.fire(this.buffer.ydisp);
  }

  /**
   * Scroll the display of the terminal
   * @param disp The number of lines to scroll down (negative scroll up).
   * @param suppressScrollEvent Don't emit the scroll event as scrollLines. This is used
   * to avoid unwanted events being handled by the viewport when the event was triggered from the
   * viewport originally.
   */
  public scrollLines(disp: number, suppressScrollEvent?: boolean): void {
    if (disp < 0) {
      if (this.buffer.ydisp === 0) {
        return;
      }
      this._userScrolling = true;
    } else if (disp + this.buffer.ydisp >= this.buffer.ybase) {
      this._userScrolling = false;
    }

    const oldYdisp = this.buffer.ydisp;
    this.buffer.ydisp = Math.max(Math.min(this.buffer.ydisp + disp, this.buffer.ybase), 0);

    // No change occurred, don't trigger scroll/refresh
    if (oldYdisp === this.buffer.ydisp) {
      return;
    }

    if (!suppressScrollEvent) {
      this._onScroll.fire(this.buffer.ydisp);
    }

    this.refresh(0, this.rows - 1);
  }

  /**
   * Scroll the display of the terminal by a number of pages.
   * @param pageCount The number of pages to scroll (negative scrolls up).
   */
  public scrollPages(pageCount: number): void {
    this.scrollLines(pageCount * (this.rows - 1));
  }

  /**
   * Scrolls the display of the terminal to the top.
   */
  public scrollToTop(): void {
    this.scrollLines(-this.buffer.ydisp);
  }

  /**
   * Scrolls the display of the terminal to the bottom.
   */
  public scrollToBottom(): void {
    this.scrollLines(this.buffer.ybase - this.buffer.ydisp);
  }

  public scrollToLine(line: number): void {
    const scrollAmount = line - this.buffer.ydisp;
    if (scrollAmount !== 0) {
      this.scrollLines(scrollAmount);
    }
  }

  /**
   * Writes text to the terminal.
   * @param data The text to write to the terminal.
   */
  public write(data: string): void {
    // Ensure the terminal isn't disposed
    if (this._isDisposed) {
      return;
    }

    // Ignore falsy data values (including the empty string)
    if (!data) {
      return;
    }

    this.writeBuffer.push(data);

    // Send XOFF to pause the pty process if the write buffer becomes too large so
    // xterm.js can catch up before more data is sent. This is necessary in order
    // to keep signals such as ^C responsive.
    if (this.options.useFlowControl && !this._xoffSentToCatchUp && this.writeBuffer.length >= WRITE_BUFFER_PAUSE_THRESHOLD) {
      // XOFF - stop pty pipe
      // XON will be triggered by emulator before processing data chunk
      this.handler(C0.DC3);
      this._xoffSentToCatchUp = true;
    }

    if (!this._writeInProgress && this.writeBuffer.length > 0) {
      // Kick off a write which will write all data in sequence recursively
      this._writeInProgress = true;
      // Kick off an async innerWrite so more writes can come in while processing data
      setTimeout(() => {
        this._innerWrite();
      });
    }
  }

  protected _innerWrite(bufferOffset: number = 0): void {
    // Ensure the terminal isn't disposed
    if (this._isDisposed) {
      this.writeBuffer = [];
    }

    const startTime = Date.now();
    while (this.writeBuffer.length > bufferOffset) {
      const data = this.writeBuffer[bufferOffset];
      bufferOffset++;

      // If XOFF was sent in order to catch up with the pty process, resume it if
      // we reached the end of the writeBuffer to allow more data to come in.
      if (this._xoffSentToCatchUp && this.writeBuffer.length === bufferOffset) {
        this.handler(C0.DC1);
        this._xoffSentToCatchUp = false;
      }

      this._refreshStart = this.buffer.y;
      this._refreshEnd = this.buffer.y;

      // HACK: Set the parser state based on it's state at the time of return.
      // This works around the bug #662 which saw the parser state reset in the
      // middle of parsing escape sequence in two chunks. For some reason the
      // state of the parser resets to 0 after exiting parser.parse. This change
      // just sets the state back based on the correct return statement.

      this._inputHandler.parse(data);

      this.updateRange(this.buffer.y);
      this.refresh(this._refreshStart, this._refreshEnd);

      if (Date.now() - startTime >= WRITE_TIMEOUT_MS) {
        break;
      }
    }
    if (this.writeBuffer.length > bufferOffset) {
      // Allow renderer to catch up before processing the next batch
      setTimeout(() => this._innerWrite(bufferOffset), 0);
    } else {
      this._writeInProgress = false;
      this.writeBuffer = [];
    }
  }

  /**
   * Writes text to the terminal, followed by a break line character (\n).
   * @param data The text to write to the terminal.
   */
  public writeln(data: string): void {
    this.write(data + '\r\n');
  }

  /**
   * Attaches a custom key event handler which is run before keys are processed,
   * giving consumers of xterm.js ultimate control as to what keys should be
   * processed by the terminal and what keys should not.
   * @param customKeyEventHandler The custom KeyboardEvent handler to attach.
   * This is a function that takes a KeyboardEvent, allowing consumers to stop
   * propagation and/or prevent the default action. The function returns whether
   * the event should be processed by xterm.js.
   */
  public attachCustomKeyEventHandler(customKeyEventHandler: CustomKeyEventHandler): void {
    this._customKeyEventHandler = customKeyEventHandler;
  }

  /** Add handler for CSI escape sequence. See xterm.d.ts for details. */
  public addCsiHandler(flag: string, callback: (params: number[], collect: string) => boolean): IDisposable {
    return this._inputHandler.addCsiHandler(flag, callback);
  }
  /** Add handler for OSC escape sequence. See xterm.d.ts for details. */
  public addOscHandler(ident: number, callback: (data: string) => boolean): IDisposable {
    return this._inputHandler.addOscHandler(ident, callback);
  }

  /**
   * Registers a link matcher, allowing custom link patterns to be matched and
   * handled.
   * @param regex The regular expression to search for, specifically
   * this searches the textContent of the rows. You will want to use \s to match
   * a space ' ' character for example.
   * @param handler The callback when the link is called.
   * @param options Options for the link matcher.
   * @return The ID of the new matcher, this can be used to deregister.
   */
  public registerLinkMatcher(regex: RegExp, handler: LinkMatcherHandler, options?: ILinkMatcherOptions): number {
    const matcherId = this.linkifier.registerLinkMatcher(regex, handler, options);
    this.refresh(0, this.rows - 1);
    return matcherId;
  }

  /**
   * Deregisters a link matcher if it has been registered.
   * @param matcherId The link matcher's ID (returned after register)
   */
  public deregisterLinkMatcher(matcherId: number): void {
    if (this.linkifier.deregisterLinkMatcher(matcherId)) {
      this.refresh(0, this.rows - 1);
    }
  }

  public registerCharacterJoiner(handler: CharacterJoinerHandler): number {
    const joinerId = this.renderer.registerCharacterJoiner(handler);
    this.refresh(0, this.rows - 1);
    return joinerId;
  }

  public deregisterCharacterJoiner(joinerId: number): void {
    if (this.renderer.deregisterCharacterJoiner(joinerId)) {
      this.refresh(0, this.rows - 1);
    }
  }

  public get markers(): IMarker[] {
    return this.buffer.markers;
  }

  public addMarker(cursorYOffset: number): IMarker {
    // Disallow markers on the alt buffer
    if (this.buffer !== this.buffers.normal) {
      return;
    }

    return this.buffer.addMarker(this.buffer.ybase + this.buffer.y + cursorYOffset);
  }

  /**
   * Gets whether the terminal has an active selection.
   */
  public hasSelection(): boolean {
    return this.selectionManager ? this.selectionManager.hasSelection : false;
  }

  /**
   * Gets the terminal's current selection, this is useful for implementing copy
   * behavior outside of xterm.js.
   */
  public getSelection(): string {
    return this.selectionManager ? this.selectionManager.selectionText : '';
  }

  /**
   * Clears the current terminal selection.
   */
  public clearSelection(): void {
    if (this.selectionManager) {
      this.selectionManager.clearSelection();
    }
  }

  /**
   * Selects all text within the terminal.
   */
  public selectAll(): void {
    if (this.selectionManager) {
      this.selectionManager.selectAll();
    }
  }

  public selectLines(start: number, end: number): void {
    if (this.selectionManager) {
      this.selectionManager.selectLines(start, end);
    }
  }

  /**
   * Handle a keydown event
   * Key Resources:
   *   - https://developer.mozilla.org/en-US/docs/DOM/KeyboardEvent
   * @param ev The keydown event to be handled.
   */
  protected _keyDown(event: KeyboardEvent): boolean {
    if (this._customKeyEventHandler && this._customKeyEventHandler(event) === false) {
      return false;
    }

    if (!this._compositionHelper.keydown(event)) {
      if (this.buffer.ybase !== this.buffer.ydisp) {
        this.scrollToBottom();
      }
      return false;
    }

    const result = evaluateKeyboardEvent(event, this.applicationCursor, this.browser.isMac, this.options.macOptionIsMeta);

    this.updateCursorStyle(event);

    // if (result.key === C0.DC3) { // XOFF
    //   this._writeStopped = true;
    // } else if (result.key === C0.DC1) { // XON
    //   this._writeStopped = false;
    // }

    if (result.type === KeyboardResultType.PAGE_DOWN || result.type === KeyboardResultType.PAGE_UP) {
      const scrollCount = this.rows - 1;
      this.scrollLines(result.type === KeyboardResultType.PAGE_UP ? -scrollCount : scrollCount);
      return this.cancel(event, true);
    }

    if (result.type === KeyboardResultType.SELECT_ALL) {
      this.selectAll();
    }

    if (this._isThirdLevelShift(this.browser, event)) {
      return true;
    }

    if (result.cancel) {
      // The event is canceled at the end already, is this necessary?
      this.cancel(event, true);
    }

    if (!result.key) {
      return true;
    }

    this.emit('keydown', event);
    this._onKey.fire({ key: result.key, domEvent: event });
    this.showCursor();
    this.handler(result.key);

    return this.cancel(event, true);
  }

  private _isThirdLevelShift(browser: IBrowser, ev: IKeyboardEvent): boolean {
    const thirdLevelKey =
        (browser.isMac && !this.options.macOptionIsMeta && ev.altKey && !ev.ctrlKey && !ev.metaKey) ||
        (browser.isMSWindows && ev.altKey && ev.ctrlKey && !ev.metaKey);

    if (ev.type === 'keypress') {
      return thirdLevelKey;
    }

    // Don't invoke for arrows, pageDown, home, backspace, etc. (on non-keypress events)
    return thirdLevelKey && (!ev.keyCode || ev.keyCode > 47);
  }

  /**
   * Set the G level of the terminal
   * @param g
   */
  public setgLevel(g: number): void {
    this.glevel = g;
    this.charset = this.charsets[g];
  }

  /**
   * Set the charset for the given G level of the terminal
   * @param g
   * @param charset
   */
  public setgCharset(g: number, charset: ICharset): void {
    this.charsets[g] = charset;
    if (this.glevel === g) {
      this.charset = charset;
    }
  }

  protected _keyUp(ev: KeyboardEvent): void {
    this.updateCursorStyle(ev);
  }

  /**
   * Handle a keypress event.
   * Key Resources:
   *   - https://developer.mozilla.org/en-US/docs/DOM/KeyboardEvent
   * @param ev The keypress event to be handled.
   */
  protected _keyPress(ev: KeyboardEvent): boolean {
    let key;

    if (this._customKeyEventHandler && this._customKeyEventHandler(ev) === false) {
      return false;
    }

    this.cancel(ev);

    if (ev.charCode) {
      key = ev.charCode;
    } else if (ev.which === null || ev.which === undefined) {
      key = ev.keyCode;
    } else if (ev.which !== 0 && ev.charCode !== 0) {
      key = ev.which;
    } else {
      return false;
    }

    if (!key || (
      (ev.altKey || ev.ctrlKey || ev.metaKey) && !this._isThirdLevelShift(this.browser, ev)
    )) {
      return false;
    }

    key = String.fromCharCode(key);

    this.emit('keypress', key, ev);
    this._onKey.fire({ key, domEvent: ev });
    this.showCursor();
    this.handler(key);

    return true;
  }

  /**
   * Ring the bell.
   * Note: We could do sweet things with webaudio here
   */
  public bell(): void {
    this.emit('bell');
    if (this._soundBell()) {
      this.soundManager.playBellSound();
    }

    if (this._visualBell()) {
      this.element.classList.add('visual-bell-active');
      clearTimeout(this._visualBellTimer);
      this._visualBellTimer = window.setTimeout(() => {
        this.element.classList.remove('visual-bell-active');
      }, 200);
    }
  }

  /**
   * Log the current state to the console.
   */
  public log(text: string, data?: any): void {
    if (!this.options.debug) return;
    if (!this._context.console || !this._context.console.log) return;
    this._context.console.log(text, data);
  }

  /**
   * Log the current state as error to the console.
   */
  public error(text: string, data?: any): void {
    if (!this.options.debug) return;
    if (!this._context.console || !this._context.console.error) return;
    this._context.console.error(text, data);
  }

  /**
   * Resizes the terminal.
   *
   * @param x The number of columns to resize to.
   * @param y The number of rows to resize to.
   */
  public resize(x: number, y: number): void {
    if (isNaN(x) || isNaN(y)) {
      return;
    }

    if (x === this.cols && y === this.rows) {
      // Check if we still need to measure the char size (fixes #785).
      if (this.charMeasure && (!this.charMeasure.width || !this.charMeasure.height)) {
        this.charMeasure.measure(this.options);
      }
      return;
    }

    if (x < MINIMUM_COLS) x = MINIMUM_COLS;
    if (y < MINIMUM_ROWS) y = MINIMUM_ROWS;

    this.buffers.resize(x, y);

    this.cols = x;
    this.rows = y;
    this.buffers.setupTabStops(this.cols);

    if (this.charMeasure) {
      this.charMeasure.measure(this.options);
    }

    this.refresh(0, this.rows - 1);
    this._onResize.fire({ cols: x, rows: y });
  }

  /**
   * Updates the range of rows to refresh
   * @param y The number of rows to refresh next.
   */
  public updateRange(y: number): void {
    if (y < this._refreshStart) this._refreshStart = y;
    if (y > this._refreshEnd) this._refreshEnd = y;
    // if (y > this.refreshEnd) {
    //   this.refreshEnd = y;
    //   if (y > this.rows - 1) {
    //     this.refreshEnd = this.rows - 1;
    //   }
    // }
  }

  /**
   * Set the range of refreshing to the maximum value
   */
  public maxRange(): void {
    this._refreshStart = 0;
    this._refreshEnd = this.rows - 1;
  }

  /**
   * Clear the entire buffer, making the prompt line the new first line.
   */
  public clear(): void {
    if (this.buffer.ybase === 0 && this.buffer.y === 0) {
      // Don't clear if it's already clear
      return;
    }
    this.buffer.lines.set(0, this.buffer.lines.get(this.buffer.ybase + this.buffer.y));
    this.buffer.lines.length = 1;
    this.buffer.ydisp = 0;
    this.buffer.ybase = 0;
    this.buffer.y = 0;
    for (let i = 1; i < this.rows; i++) {
      this.buffer.lines.push(this.buffer.getBlankLine(DEFAULT_ATTR_DATA));
    }
    this.refresh(0, this.rows - 1);
    this._onScroll.fire(this.buffer.ydisp);
  }

  /**
   * Evaluate if the current terminal is the given argument.
   * @param term The terminal name to evaluate
   */
  public is(term: string): boolean {
    return (this.options.termName + '').indexOf(term) === 0;
  }

  /**
   * Emit the data event and populate the given data.
   * @param data The data to populate in the event.
   */
  public handler(data: string): void {
    // Prevents all events to pty process if stdin is disabled
    if (this.options.disableStdin) {
      return;
    }

    // Clear the selection if the selection manager is available and has an active selection
    if (this.selectionManager && this.selectionManager.hasSelection) {
      this.selectionManager.clearSelection();
    }

    // Input is being sent to the terminal, the terminal should focus the prompt.
    if (this.buffer.ybase !== this.buffer.ydisp) {
      this.scrollToBottom();
    }
    this._onData.fire(data);
  }

  /**
   * Emit the 'title' event and populate the given title.
   * @param title The title to populate in the event.
   */
  public handleTitle(title: string): void {
    this._onTitleChange.fire(title);
  }

  /**
   * ESC
   */

  /**
   * ESC D Index (IND is 0x84).
   */
  public index(): void {
    this.buffer.y++;
    if (this.buffer.y > this.buffer.scrollBottom) {
      this.buffer.y--;
      this.scroll();
    }
    // If the end of the line is hit, prevent this action from wrapping around to the next line.
    if (this.buffer.x >= this.cols) {
      this.buffer.x--;
    }
  }

  /**
   * ESC M Reverse Index (RI is 0x8d).
   *
   * Move the cursor up one row, inserting a new blank line if necessary.
   */
  public reverseIndex(): void {
    if (this.buffer.y === this.buffer.scrollTop) {
      // possibly move the code below to term.reverseScroll();
      // test: echo -ne '\e[1;1H\e[44m\eM\e[0m'
      // blankLine(true) is xterm/linux behavior
      const scrollRegionHeight = this.buffer.scrollBottom - this.buffer.scrollTop;
      this.buffer.lines.shiftElements(this.buffer.y + this.buffer.ybase, scrollRegionHeight, 1);
      this.buffer.lines.set(this.buffer.y + this.buffer.ybase, this.buffer.getBlankLine(this.eraseAttrData()));
      this.updateRange(this.buffer.scrollTop);
      this.updateRange(this.buffer.scrollBottom);
    } else {
      this.buffer.y--;
    }
  }

  /**
   * ESC c Full Reset (RIS).
   */
  public reset(): void {
    this.options.rows = this.rows;
    this.options.cols = this.cols;
    const customKeyEventHandler = this._customKeyEventHandler;
    const inputHandler = this._inputHandler;
    const cursorState = this.cursorState;
    this._setup();
    this._customKeyEventHandler = customKeyEventHandler;
    this._inputHandler = inputHandler;
    this.cursorState = cursorState;
    this.refresh(0, this.rows - 1);
    if (this.viewport) {
      this.viewport.syncScrollArea();
    }
  }


  /**
   * ESC H Tab Set (HTS is 0x88).
   */
  public tabSet(): void {
    this.buffer.tabs[this.buffer.x] = true;
  }

  // TODO: Remove cancel function and cancelEvents option
  public cancel(ev: Event, force?: boolean): boolean {
    if (!this.options.cancelEvents && !force) {
      return;
    }
    ev.preventDefault();
    ev.stopPropagation();
    return false;
  }

  private _visualBell(): boolean {
    return false;
    // return this.options.bellStyle === 'visual' ||
    //     this.options.bellStyle === 'both';
  }

  private _soundBell(): boolean {
    return this.options.bellStyle === 'sound';
    // return this.options.bellStyle === 'sound' ||
    //     this.options.bellStyle === 'both';
  }

  public loadAddon(addon: ITerminalAddon): void {
    return this._addonManager.loadAddon(this, addon);
  }
}

/**
 * Helpers
 */

function wasModifierKeyOnlyEvent(ev: KeyboardEvent): boolean {
  return ev.keyCode === 16 || // Shift
    ev.keyCode === 17 || // Ctrl
    ev.keyCode === 18; // Alt
}<|MERGE_RESOLUTION|>--- conflicted
+++ resolved
@@ -50,11 +50,8 @@
 import { evaluateKeyboardEvent } from './core/input/Keyboard';
 import { KeyboardResultType, ICharset } from './core/Types';
 import { clone } from './common/Clone';
-<<<<<<< HEAD
 import { AddonManager } from './ui/AddonManager';
-=======
 import { EventEmitter2, IEvent } from './common/EventEmitter2';
->>>>>>> ac6bced6
 import { Attributes } from './BufferLine';
 import { applyWindowsMode } from './WindowsMode';
 
