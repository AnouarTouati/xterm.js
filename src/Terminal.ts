--- conflicted
+++ resolved
@@ -56,11 +56,8 @@
 import { IBufferSet, IBuffer } from 'common/buffer/Types';
 import { Attributes } from 'common/buffer/Constants';
 import { MouseService } from 'browser/services/MouseService';
-<<<<<<< HEAD
 import { IParams } from 'common/parser/Types';
-=======
 import { CoreService } from 'common/services/CoreService';
->>>>>>> c50a6ef4
 
 // Let it work inside Node.js for automated testing purposes.
 const document = (typeof window !== 'undefined') ? window.document : null;
