/**
 * Copyright (c) 2019 The xterm.js authors. All rights reserved.
 * @license MIT
 */
<<<<<<< HEAD
import { IUnicodeService, IUnicodeVersionProvider, UnicodeCharProperties, UnicodeCharWidth  } from 'common/services/Services';
import { EventEmitter, IEvent } from 'common/EventEmitter';
=======
import { EventEmitter } from 'common/EventEmitter';
>>>>>>> 2268ae39
import { UnicodeV6 } from 'common/input/UnicodeV6';
import { IUnicodeService, IUnicodeVersionProvider } from 'common/services/Services';

export class UnicodeService implements IUnicodeService {
  public serviceBrand: any;

  private _providers: {[key: string]: IUnicodeVersionProvider} = Object.create(null);
  private _active: string = '';
  private _activeProvider: IUnicodeVersionProvider;

  private readonly _onChange = new EventEmitter<string>();
  public readonly onChange = this._onChange.event;

  public static extractShouldJoin(value: UnicodeCharProperties): boolean {
    return (value & 1) !== 0;
  }
  public static extractWidth(value: UnicodeCharProperties): UnicodeCharWidth {
    return ((value >> 1) & 0x3) as UnicodeCharWidth;
  }
  public static extractCharKind(value: UnicodeCharProperties): number {
    return value >> 3;
  }
  public static createPropertyValue(state: number, width: number, shouldJoin: boolean = false): UnicodeCharProperties {
    return ((state & 0xffffff) << 3) | ((width & 3) << 1) | (shouldJoin?1:0);
  }

  constructor() {
    const defaultProvider = new UnicodeV6();
    this.register(defaultProvider);
    this._active = defaultProvider.version;
    this._activeProvider = defaultProvider;
  }

  public dispose(): void {
    this._onChange.dispose();
  }

  public get versions(): string[] {
    return Object.keys(this._providers);
  }

  public get activeVersion(): string {
    return this._active;
  }

  public set activeVersion(version: string) {
    if (!this._providers[version]) {
      throw new Error(`unknown Unicode version "${version}"`);
    }
    this._active = version;
    this._activeProvider = this._providers[version];
    this._onChange.fire(version);
  }

  public register(provider: IUnicodeVersionProvider): void {
    this._providers[provider.version] = provider;
  }

  /**
   * Unicode version dependent interface.
   */
  public wcwidth(num: number): UnicodeCharWidth {
    return this._activeProvider.wcwidth(num);
  }

  public getStringCellWidth(s: string): number {
    let result = 0;
    let precedingInfo = 0;
    const length = s.length;
    for (let i = 0; i < length; ++i) {
      let code = s.charCodeAt(i);
      // surrogate pair first
      if (0xD800 <= code && code <= 0xDBFF) {
        if (++i >= length) {
          // this should not happen with strings retrieved from
          // Buffer.translateToString as it converts from UTF-32
          // and therefore always should contain the second part
          // for any other string we still have to handle it somehow:
          // simply treat the lonely surrogate first as a single char (UCS-2 behavior)
          return result + this.wcwidth(code);
        }
        const second = s.charCodeAt(i);
        // convert surrogate pair to high codepoint only for valid second part (UTF-16)
        // otherwise treat them independently (UCS-2 behavior)
        if (0xDC00 <= second && second <= 0xDFFF) {
          code = (code - 0xD800) * 0x400 + second - 0xDC00 + 0x10000;
        } else {
          result += this.wcwidth(second);
        }
      }
      const currentInfo = this.charProperties(code, precedingInfo);
      let chWidth = UnicodeService.extractWidth(currentInfo);
      if (UnicodeService.extractShouldJoin(currentInfo)) {
        chWidth -= UnicodeService.extractWidth(precedingInfo);
      }
      result += chWidth;
      precedingInfo = currentInfo;
    }
    return result;
  }

  public charProperties(codepoint: number, preceding: UnicodeCharProperties): UnicodeCharProperties {
    return this._activeProvider.charProperties(codepoint, preceding);
  }
}<|MERGE_RESOLUTION|>--- conflicted
+++ resolved
@@ -2,14 +2,10 @@
  * Copyright (c) 2019 The xterm.js authors. All rights reserved.
  * @license MIT
  */
-<<<<<<< HEAD
-import { IUnicodeService, IUnicodeVersionProvider, UnicodeCharProperties, UnicodeCharWidth  } from 'common/services/Services';
-import { EventEmitter, IEvent } from 'common/EventEmitter';
-=======
+
 import { EventEmitter } from 'common/EventEmitter';
->>>>>>> 2268ae39
 import { UnicodeV6 } from 'common/input/UnicodeV6';
-import { IUnicodeService, IUnicodeVersionProvider } from 'common/services/Services';
+import { IUnicodeService, IUnicodeVersionProvider, UnicodeCharProperties, UnicodeCharWidth } from 'common/services/Services';
 
 export class UnicodeService implements IUnicodeService {
   public serviceBrand: any;
