/**
 * Copyright (c) 2018 The xterm.js authors. All rights reserved.
 * @license MIT
 */

<<<<<<< HEAD
import { IEventEmitter } from 'xterm';
import { IEvent, EventEmitter2 } from './EventEmitter2';
import { IDeleteEvent, IInsertEvent } from './CircularList';
=======
export interface IDisposable {
  dispose(): void;
}

export interface IEventEmitter {
  on(type: string, listener: (...args: any[]) => void): void;
  off(type: string, listener: (...args: any[]) => void): void;
  emit(type: string, data?: any): void;
  addDisposableListener(type: string, handler: (...args: any[]) => void): IDisposable;
}
>>>>>>> b591db8c

export type XtermListener = (...args: any[]) => void;

/**
 * A keyboard event interface which does not depend on the DOM, KeyboardEvent implicitly extends
 * this event.
 */
export interface IKeyboardEvent {
  altKey: boolean;
  ctrlKey: boolean;
  shiftKey: boolean;
  metaKey: boolean;
  keyCode: number;
  key: string;
  type: string;
}

export interface ICircularList<T> {
  length: number;
  maxLength: number;
  isFull: boolean;

  onDeleteEmitter: EventEmitter2<IDeleteEvent>;
  onDelete: IEvent<IDeleteEvent>;
  onInsertEmitter: EventEmitter2<IInsertEvent>;
  onInsert: IEvent<IInsertEvent>;
  onTrimEmitter: EventEmitter2<number>;
  onTrim: IEvent<number>;

  get(index: number): T | undefined;
  set(index: number, value: T): void;
  push(value: T): void;
  recycle(): T | undefined;
  pop(): T | undefined;
  splice(start: number, deleteCount: number, ...items: T[]): void;
  trimStart(count: number): void;
  shiftElements(start: number, count: number, offset: number): void;
}<|MERGE_RESOLUTION|>--- conflicted
+++ resolved
@@ -3,11 +3,9 @@
  * @license MIT
  */
 
-<<<<<<< HEAD
-import { IEventEmitter } from 'xterm';
 import { IEvent, EventEmitter2 } from './EventEmitter2';
 import { IDeleteEvent, IInsertEvent } from './CircularList';
-=======
+
 export interface IDisposable {
   dispose(): void;
 }
@@ -18,7 +16,6 @@
   emit(type: string, data?: any): void;
   addDisposableListener(type: string, handler: (...args: any[]) => void): IDisposable;
 }
->>>>>>> b591db8c
 
 export type XtermListener = (...args: any[]) => void;
 
