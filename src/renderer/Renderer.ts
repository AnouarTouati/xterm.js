--- conflicted
+++ resolved
@@ -13,11 +13,8 @@
 import { IRenderLayer, IColorSet, IRenderer, IRenderDimensions } from './Interfaces';
 import { LinkRenderLayer } from './LinkRenderLayer';
 import { EventEmitter } from '../EventEmitter';
-<<<<<<< HEAD
 import { RenderDebouncer } from '../utils/RenderDebouncer';
-=======
 import { ScreenDprMonitor } from '../utils/ScreenDprMonitor';
->>>>>>> be18507d
 
 export class Renderer extends EventEmitter implements IRenderer {
   private _renderDebouncer: RenderDebouncer;
@@ -59,9 +56,7 @@
     };
     this._devicePixelRatio = window.devicePixelRatio;
     this._updateDimensions();
-<<<<<<< HEAD
     this._renderDebouncer = new RenderDebouncer(this._terminal, this._renderRows.bind(this));
-=======
 
     this._screenDprMonitor = new ScreenDprMonitor();
     this._screenDprMonitor.setListener(() => this.onWindowResize(window.devicePixelRatio));
@@ -79,7 +74,6 @@
     if (!this._isPaused && this._needsFullRefresh) {
       this._terminal.refresh(0, this._terminal.rows - 1);
     }
->>>>>>> be18507d
   }
 
   public onWindowResize(devicePixelRatio: number): void {
@@ -171,20 +165,12 @@
    * @param {number} start The start row.
    * @param {number} end The end row.
    */
-<<<<<<< HEAD
   public refreshRows(start: number, end: number): void {
+    if (this._isPaused) {
+      this._needsFullRefresh = true;
+      return;
+    }
     this._renderDebouncer.refresh(start, end);
-=======
-  public queueRefresh(start: number, end: number): void {
-    if (this._isPaused) {
-      this._needsFullRefresh = true;
-      return;
-    }
-    this._refreshRowsQueue.push({ start: start, end: end });
-    if (!this._refreshAnimationFrame) {
-      this._refreshAnimationFrame = window.requestAnimationFrame(this._refreshLoop.bind(this));
-    }
->>>>>>> be18507d
   }
 
   /**
