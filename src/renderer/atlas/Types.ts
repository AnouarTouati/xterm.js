--- conflicted
+++ resolved
@@ -22,10 +22,6 @@
 }
 
 export interface ICharAtlasConfig {
-<<<<<<< HEAD
-  type: 'none' | 'static' | 'dynamic' | 'webgl';
-=======
->>>>>>> 7a0ed764
   devicePixelRatio: number;
   fontSize: number;
   fontFamily: string;
