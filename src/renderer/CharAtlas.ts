--- conflicted
+++ resolved
@@ -3,15 +3,9 @@
  * @license MIT
  */
 
-<<<<<<< HEAD
 import { ITerminal, ITheme, IColorSet } from '../../typings/xterm-internal';
-import { isFirefox } from '../utils/Browser';
-=======
-import { ITerminal, ITheme } from '../Interfaces';
-import { IColorSet } from '../renderer/Interfaces';
 import { isFirefox } from '../shared/utils/Browser';
 import { generateCharAtlas, ICharAtlasRequest } from '../shared/CharAtlasGenerator';
->>>>>>> 8f1a629b
 
 export const CHAR_ATLAS_CELL_SPACING = 1;
 
