/**
 * @license MIT
 */

import { LinkMatcherOptions } from './Interfaces';
import { LinkMatcher, LinkMatcherHandler, LinkMatcherValidationCallback } from './Types';

const INVALID_LINK_CLASS = 'xterm-invalid-link';

const protocolClause = '(https?:\\/\\/)';
const domainCharacterSet = '[\\da-z\\.-]+';
const negatedDomainCharacterSet = '[^\\da-z\\.-]+';
const domainBodyClause = '(' + domainCharacterSet + ')';
const tldClause = '([a-z\\.]{2,6})';
const ipClause = '((\\d{1,3}\\.){3}\\d{1,3})';
const localHostClause = '(localhost)';
const portClause = '(:\\d{1,5})';
const hostClause = '((' + domainBodyClause + '\\.' + tldClause + ')|' + ipClause + '|' + localHostClause + ')' + portClause + '?';
const pathClause = '(\\/[\\/\\w\\.\\-%~]*)*';
const queryStringHashFragmentCharacterSet = '[0-9\\w\\[\\]\\(\\)\\/\\?\\!#@$%&\'*+,:;~\\=\\.\\-]*';
const queryStringClause = '(\\?' + queryStringHashFragmentCharacterSet + ')?';
const hashFragmentClause = '(#' + queryStringHashFragmentCharacterSet + ')?';
const negatedPathCharacterSet = '[^\\/\\w\\.\\-%]+';
const bodyClause = hostClause + pathClause + queryStringClause + hashFragmentClause;
const start = '(?:^|' + negatedDomainCharacterSet + ')(';
const end = ')($|' + negatedPathCharacterSet + ')';
const strictUrlRegex = new RegExp(start + protocolClause + bodyClause + end);

/**
 * The ID of the built in http(s) link matcher.
 */
const HYPERTEXT_LINK_MATCHER_ID = 0;

/**
 * The Linkifier applies links to rows shortly after they have been refreshed.
 */
export class Linkifier {
  /**
   * The time to wait after a row is changed before it is linkified. This prevents
   * the costly operation of searching every row multiple times, potentially a
   * huge amount of times.
   */
  protected static TIME_BEFORE_LINKIFY = 200;

  protected _linkMatchers: LinkMatcher[];

  private _document: Document;
  private _rows: HTMLElement[];
  private _rowTimeoutIds: number[];
  private _nextLinkMatcherId = HYPERTEXT_LINK_MATCHER_ID;

  constructor() {
    this._rowTimeoutIds = [];
    this._linkMatchers = [];
    this.registerLinkMatcher(strictUrlRegex, null, { matchIndex: 1 });
  }

  /**
   * Attaches the linkifier to the DOM, enabling linkification.
   * @param document The document object.
   * @param rows The array of rows to apply links to.
   */
  public attachToDom(document: Document, rows: HTMLElement[]) {
    this._document = document;
    this._rows = rows;
  }

  /**
   * Queues a row for linkification.
   * @param {number} rowIndex The index of the row to linkify.
   */
  public linkifyRow(rowIndex: number): void {
    // Don't attempt linkify if not yet attached to DOM
    if (!this._document) {
      return;
    }

    const timeoutId = this._rowTimeoutIds[rowIndex];
    if (timeoutId) {
      clearTimeout(timeoutId);
    }
    this._rowTimeoutIds[rowIndex] = setTimeout(this._linkifyRow.bind(this, rowIndex), Linkifier.TIME_BEFORE_LINKIFY);
  }

  /**
   * Attaches a handler for hypertext links, overriding default <a> behavior
   * for standard http(s) links.
   * @param {LinkHandler} handler The handler to use, this can be cleared with
   * null.
   */
  public setHypertextLinkHandler(handler: LinkMatcherHandler): void {
    this._linkMatchers[HYPERTEXT_LINK_MATCHER_ID].handler = handler;
  }

  /**
   * Attaches a validation callback for hypertext links.
   * @param {LinkMatcherValidationCallback} callback The callback to use, this
   * can be cleared with null.
   */
  public setHypertextValidationCallback(callback: LinkMatcherValidationCallback): void {
    this._linkMatchers[HYPERTEXT_LINK_MATCHER_ID].validationCallback = callback;
  }

  /**
   * Registers a link matcher, allowing custom link patterns to be matched and
   * handled.
   * @param {RegExp} regex The regular expression to search for, specifically
   * this searches the textContent of the rows. You will want to use \s to match
   * a space ' ' character for example.
   * @param {LinkHandler} handler The callback when the link is called.
   * @param {LinkMatcherOptions} [options] Options for the link matcher.
   * @return {number} The ID of the new matcher, this can be used to deregister.
   */
  public registerLinkMatcher(regex: RegExp, handler: LinkMatcherHandler, options: LinkMatcherOptions = {}): number {
    if (this._nextLinkMatcherId !== HYPERTEXT_LINK_MATCHER_ID && !handler) {
      throw new Error('handler must be defined');
    }
    const matcher: LinkMatcher = {
      id: this._nextLinkMatcherId++,
      regex,
      handler,
      matchIndex: options.matchIndex,
      validationCallback: options.validationCallback,
      priority: options.priority || 0
    };
    this._addLinkMatcherToList(matcher);
    return matcher.id;
  }

  /**
   * Inserts a link matcher to the list in the correct position based on the
   * priority of each link matcher. New link matchers of equal priority are
   * considered after older link matchers.
   * @param matcher The link matcher to be added.
   */
  private _addLinkMatcherToList(matcher: LinkMatcher): void {
    if (this._linkMatchers.length === 0) {
      this._linkMatchers.push(matcher);
      return;
    }

    for (let i = this._linkMatchers.length - 1; i >= 0; i--) {
      if (matcher.priority <= this._linkMatchers[i].priority) {
        this._linkMatchers.splice(i + 1, 0, matcher);
        return;
      }
    }

    this._linkMatchers.splice(0, 0, matcher);
  }

  /**
   * Deregisters a link matcher if it has been registered.
   * @param {number} matcherId The link matcher's ID (returned after register)
   * @return {boolean} Whether a link matcher was found and deregistered.
   */
  public deregisterLinkMatcher(matcherId: number): boolean {
    // ID 0 is the hypertext link matcher which cannot be deregistered
    for (let i = 1; i < this._linkMatchers.length; i++) {
      if (this._linkMatchers[i].id === matcherId) {
        this._linkMatchers.splice(i, 1);
        return true;
      }
    }
    return false;
  }

  /**
   * Linkifies a row.
   * @param {number} rowIndex The index of the row to linkify.
   */
  private _linkifyRow(rowIndex: number): void {
    const row = this._rows[rowIndex];
    if (!row) {
      return;
    }
    const text = row.textContent;
    for (let i = 0; i < this._linkMatchers.length; i++) {
      const matcher = this._linkMatchers[i];
      const linkElements = this._doLinkifyRow(row, matcher);
        if (linkElements.length > 0) {
        // Fire validation callback
<<<<<<< HEAD
        if (linkElement && matcher.validationCallback) {
          matcher.validationCallback(uri, linkElement, isValid => {
            if (!isValid) {
              linkElement.classList.add(INVALID_LINK_CLASS);
            }
          });
=======
        if (matcher.validationCallback) {
          for (let j = 0; j < linkElements.length; j++) {
            matcher.validationCallback(linkElements[j].textContent, isValid => {
              if (!isValid) {
                linkElements[j].classList.add(INVALID_LINK_CLASS);
              }
            });
          }
>>>>>>> 0c5b5cca
        }
        // Only allow a single LinkMatcher to trigger on any given row.
        return;
      }
    }
  }

  /**
   * Linkifies a row given a specific handler.
   * @param {HTMLElement} row The row to linkify.
   * @param {LinkMatcher} matcher The link matcher for this line.
   * @return The link element if it was added, otherwise undefined.
   */
  private _doLinkifyRow(row: HTMLElement, matcher: LinkMatcher): HTMLElement[] {
    // Iterate over nodes as we want to consider text nodes
    let result = [];
    const isHttpLinkMatcher = matcher.id === HYPERTEXT_LINK_MATCHER_ID;
    const nodes = row.childNodes;

    // Find the first match
    let match = row.textContent.match(matcher.regex);
    if (!match || match.length === 0) {
      return result;
    }
    let uri = match[typeof matcher.matchIndex !== 'number' ? 0 : matcher.matchIndex];
    // Set the next searches start index
    let rowStartIndex = match.index + uri.length;

    for (let i = 0; i < nodes.length; i++) {
      const node = nodes[i];
      const searchIndex = node.textContent.indexOf(uri);
      if (searchIndex >= 0) {
        const linkElement = this._createAnchorElement(uri, matcher.handler, isHttpLinkMatcher);
        if (node.textContent.length === uri.length) {
          // Matches entire string
          if (node.nodeType === 3 /*Node.TEXT_NODE*/) {
            this._replaceNode(node, linkElement);
          } else {
            const element = (<HTMLElement>node);
            if (element.nodeName === 'A') {
              // This row has already been linkified
              return result;
            }
            element.innerHTML = '';
            element.appendChild(linkElement);
          }
        } else {
          // Matches part of string
          const nodesAdded = this._replaceNodeSubstringWithNode(node, linkElement, uri, searchIndex);
          // No need to consider the new nodes
          i += nodesAdded;
        }
        result.push(linkElement);

        // Find the next match
        match = row.textContent.substring(rowStartIndex).match(matcher.regex);
        if (!match || match.length === 0) {
          return result;
        }
        uri = match[typeof matcher.matchIndex !== 'number' ? 0 : matcher.matchIndex];
        rowStartIndex += match.index + uri.length;
      }
    }
    return result;
  }

  /**
   * Creates a link anchor element.
   * @param {string} uri The uri of the link.
   * @return {HTMLAnchorElement} The link.
   */
  private _createAnchorElement(uri: string, handler: LinkMatcherHandler, isHypertextLinkHandler: boolean): HTMLAnchorElement {
    const element = this._document.createElement('a');
    element.textContent = uri;
    element.draggable = false;
    if (isHypertextLinkHandler) {
      element.href = uri;
      // Force link on another tab so work is not lost
      element.target = '_blank';
      element.addEventListener('click', (event: MouseEvent) => {
        if (handler) {
          return handler(event, uri);
        }
      });
    } else {
      element.addEventListener('click', (event: MouseEvent) => {
        // Don't execute the handler if the link is flagged as invalid
        if (element.classList.contains(INVALID_LINK_CLASS)) {
          return;
        }
        return handler(event, uri);
      });
    }
    return element;
  }

  /**
   * Replace a node with 1 or more other nodes.
   * @param {Node} oldNode The node to replace.
   * @param {Node[]} newNodes The new nodes to insert in order.
   */
  private _replaceNode(oldNode: Node, ...newNodes: Node[]): void {
    const parent = oldNode.parentNode;
    for (let i = 0; i < newNodes.length; i++) {
      parent.insertBefore(newNodes[i], oldNode);
    }
    parent.removeChild(oldNode);
  }

  /**
   * Replace a substring within a node with a new node.
   * @param {Node} targetNode The target node; either a text node or a <span>
   * containing a single text node.
   * @param {Node} newNode The new node to insert.
   * @param {string} substring The substring to replace.
   * @param {number} substringIndex The index of the substring within the string.
   * @return The number of nodes to skip when searching for the next uri.
   */
  private _replaceNodeSubstringWithNode(targetNode: Node, newNode: Node, substring: string, substringIndex: number): number {
    let node = targetNode;
    if (node.nodeType !== 3/*Node.TEXT_NODE*/) {
      node = node.childNodes[0];
    }

    // The targetNode will be either a text node or a <span>. The text node
    // (targetNode or its only-child) needs to be replaced with newNode plus new
    // text nodes potentially on either side.
    if (node.childNodes.length === 0 && node.nodeType !== 3/*Node.TEXT_NODE*/) {
      throw new Error('targetNode must be a text node or only contain a single text node');
    }

    const fullText = node.textContent;

    if (substringIndex === 0) {
      // Replace with <newNode><textnode>
      const rightText = fullText.substring(substring.length);
      const rightTextNode = this._document.createTextNode(rightText);
      this._replaceNode(node, newNode, rightTextNode);
      return 0;
    }

    if (substringIndex === targetNode.textContent.length - substring.length) {
      // Replace with <textnode><newNode>
      const leftText = fullText.substring(0, substringIndex);
      const leftTextNode = this._document.createTextNode(leftText);
      this._replaceNode(node, leftTextNode, newNode);
      return 0;
    }

    // Replace with <textnode><newNode><textnode>
    const leftText = fullText.substring(0, substringIndex);
    const leftTextNode = this._document.createTextNode(leftText);
    const rightText = fullText.substring(substringIndex + substring.length);
    const rightTextNode = this._document.createTextNode(rightText);
    this._replaceNode(node, leftTextNode, newNode, rightTextNode);
    return 1;
  }
}<|MERGE_RESOLUTION|>--- conflicted
+++ resolved
@@ -180,23 +180,15 @@
       const linkElements = this._doLinkifyRow(row, matcher);
         if (linkElements.length > 0) {
         // Fire validation callback
-<<<<<<< HEAD
-        if (linkElement && matcher.validationCallback) {
-          matcher.validationCallback(uri, linkElement, isValid => {
-            if (!isValid) {
-              linkElement.classList.add(INVALID_LINK_CLASS);
-            }
-          });
-=======
         if (matcher.validationCallback) {
           for (let j = 0; j < linkElements.length; j++) {
-            matcher.validationCallback(linkElements[j].textContent, isValid => {
+            const element = linkElements[j];
+            matcher.validationCallback(element.textContent, element, isValid => {
               if (!isValid) {
-                linkElements[j].classList.add(INVALID_LINK_CLASS);
+                element.classList.add(INVALID_LINK_CLASS);
               }
             });
           }
->>>>>>> 0c5b5cca
         }
         // Only allow a single LinkMatcher to trigger on any given row.
         return;
