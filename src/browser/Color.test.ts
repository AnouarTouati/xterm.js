--- conflicted
+++ resolved
@@ -4,11 +4,7 @@
  */
 
 import { assert } from 'chai';
-<<<<<<< HEAD
-import { blend, fromCss, toPaddedHex, toCss, toRgba, fromRgba, opaque } from 'browser/Color';
-=======
-import { blend, fromCss, toPaddedHex, toCss, toRgba, rgbRelativeLuminance, contrastRatio, ensureContrastRatioRgba } from 'browser/Color';
->>>>>>> 3b1479a0
+import { blend, fromCss, toPaddedHex, toCss, toRgba, fromRgba, opaque, rgbRelativeLuminance, contrastRatio, ensureContrastRatioRgba } from 'browser/Color';
 
 describe('Color', () => {
   describe('blend', () => {
@@ -139,7 +135,6 @@
       assert.equal(toRgba(0xff, 0xff, 0xff, 0xff), 0xffffffff);
     });
   });
-<<<<<<< HEAD
 
   describe('fromRgba', () => {
     it('should convert an rgba number to an rgba array', () => {
@@ -182,7 +177,9 @@
       assert.deepEqual(opaque({ css: '#e0e0e0e0', rgba: 0xe0e0e0e0 }), { css: '#e0e0e0', rgba: 0xe0e0e0FF });
       assert.deepEqual(opaque({ css: '#f0f0f0f0', rgba: 0xf0f0f0f0 }), { css: '#f0f0f0', rgba: 0xf0f0f0FF });
       assert.deepEqual(opaque({ css: '#ffffffff', rgba: 0xffffffff }), { css: '#ffffff', rgba: 0xffffffFF });
-=======
+    });
+  });
+
   describe('rgbRelativeLuminance', () => {
     it('should calculate the relative luminance of the color', () => {
       assert.equal(rgbRelativeLuminance(0x000000), 0);
@@ -265,7 +262,6 @@
       assert.equal(ensureContrastRatioRgba(0xffffffff, 0x606060ff, 19), 0x101010ff);
       assert.equal(ensureContrastRatioRgba(0xffffffff, 0x606060ff, 20), 0x080808ff);
       assert.equal(ensureContrastRatioRgba(0xffffffff, 0x606060ff, 21), 0x000000ff);
->>>>>>> 3b1479a0
     });
   });
 });