/**
 * Copyright (c) 2014 The xterm.js authors. All rights reserved.
 * Copyright (c) 2012-2013, Christopher Jeffrey (MIT License)
 * @license MIT
 *
 * Originally forked from (with the author's permission):
 *   Fabrice Bellard's javascript vt100 for jslinux:
 *   http://bellard.org/jslinux/
 *   Copyright (c) 2011 Fabrice Bellard
 *   The original design remains. The terminal itself
 *   has been extended to include xterm CSI codes, among
 *   other features.
 *
 * Terminal Emulation References:
 *   http://vt100.net/
 *   http://invisible-island.net/xterm/ctlseqs/ctlseqs.txt
 *   http://invisible-island.net/xterm/ctlseqs/ctlseqs.html
 *   http://invisible-island.net/vttest/
 *   http://www.inwap.com/pdp10/ansicode.txt
 *   http://linux.die.net/man/4/console_codes
 *   http://linux.die.net/man/7/urxvt
 */

import { ICompositionHelper, ITerminal, IBrowser, CustomKeyEventHandler, ILinkifier, IMouseZoneManager, LinkMatcherHandler, ILinkMatcherOptions, IViewport, ILinkifier2, CharacterJoinerHandler } from 'browser/Types';
import { IRenderer } from 'browser/renderer/Types';
import { CompositionHelper } from 'browser/input/CompositionHelper';
import { Viewport } from 'browser/Viewport';
import { rightClickHandler, moveTextAreaUnderMouseCursor, handlePasteEvent, copyHandler, paste } from 'browser/Clipboard';
import { C0 } from 'common/data/EscapeSequences';
import { WindowsOptionsReportType } from '../common/InputHandler';
import { Renderer } from 'browser/renderer/Renderer';
import { Linkifier } from 'browser/Linkifier';
import { SelectionService } from 'browser/services/SelectionService';
import * as Browser from 'common/Platform';
import { addDisposableDomListener } from 'browser/Lifecycle';
import * as Strings from 'browser/LocalizableStrings';
import { SoundService } from 'browser/services/SoundService';
import { MouseZoneManager } from 'browser/MouseZoneManager';
import { AccessibilityManager } from './AccessibilityManager';
import { ITheme, IMarker, IDisposable, ISelectionPosition, ILinkProvider } from 'xterm';
import { DomRenderer } from 'browser/renderer/dom/DomRenderer';
import { IKeyboardEvent, KeyboardResultType, CoreMouseEventType, CoreMouseButton, CoreMouseAction, ITerminalOptions, ScrollSource, IAnsiColorChangeEvent } from 'common/Types';
import { evaluateKeyboardEvent } from 'common/input/Keyboard';
import { EventEmitter, IEvent, forwardEvent } from 'common/EventEmitter';
import { DEFAULT_ATTR_DATA } from 'common/buffer/BufferLine';
import { ColorManager } from 'browser/ColorManager';
import { RenderService } from 'browser/services/RenderService';
import { ICharSizeService, IRenderService, IMouseService, ISelectionService, ISoundService, ICoreBrowserService, ICharacterJoinerService } from 'browser/services/Services';
import { CharSizeService } from 'browser/services/CharSizeService';
import { IBuffer } from 'common/buffer/Types';
import { MouseService } from 'browser/services/MouseService';
import { Linkifier2 } from 'browser/Linkifier2';
import { CoreBrowserService } from 'browser/services/CoreBrowserService';
import { CoreTerminal } from 'common/CoreTerminal';
import { ITerminalOptions as IInitializedTerminalOptions } from 'common/services/Services';
import { rgba } from 'browser/Color';
import { CharacterJoinerService } from 'browser/services/CharacterJoinerService';

// Let it work inside Node.js for automated testing purposes.
const document: Document = (typeof window !== 'undefined') ? window.document : null as any;

export class Terminal extends CoreTerminal implements ITerminal {
  public textarea: HTMLTextAreaElement | undefined;
  public element: HTMLElement | undefined;
  public screenElement: HTMLElement | undefined;

  private _document: Document | undefined;
  private _viewportScrollArea: HTMLElement | undefined;
  private _viewportElement: HTMLElement | undefined;
  private _helperContainer: HTMLElement | undefined;
  private _compositionView: HTMLElement | undefined;

  // private _visualBellTimer: number;

  public browser: IBrowser = Browser as any;

  // TODO: We should remove options once components adopt optionsService
  public get options(): IInitializedTerminalOptions { return this.optionsService.options; }

  private _customKeyEventHandler: CustomKeyEventHandler | undefined;

  // browser services
  private _charSizeService: ICharSizeService | undefined;
  private _mouseService: IMouseService | undefined;
  private _renderService: IRenderService | undefined;
  private _characterJoinerService: ICharacterJoinerService | undefined;
  private _selectionService: ISelectionService | undefined;
  private _soundService: ISoundService | undefined;

  /**
   * Records whether the keydown event has already been handled and triggered a data event, if so
   * the keypress event should not trigger a data event but should still print to the textarea so
   * screen readers will announce it.
   */
  private _keyDownHandled: boolean = false;

  /**
   * Records whether the keypress event has already been handled and triggered a data event, if so
   * the input event should not trigger a data event but should still print to the textarea so
   * screen readers will announce it.
   */
  private _keyPressHandled: boolean = false;

  /**
   * Records whether there has been a keydown event for a dead key without a corresponding keydown
   * event for the composed/alternative character. If we cancel the keydown event for the dead key,
   * no events will be emitted for the final character.
   */
  private _unprocessedDeadKey: boolean = false;

  public linkifier: ILinkifier;
  public linkifier2: ILinkifier2;
  public viewport: IViewport | undefined;
  private _compositionHelper: ICompositionHelper | undefined;
  private _mouseZoneManager: IMouseZoneManager | undefined;
  private _accessibilityManager: AccessibilityManager | undefined;
  private _colorManager: ColorManager | undefined;
  private _theme: ITheme | undefined;

  private _onCursorMove = new EventEmitter<void>();
  public get onCursorMove(): IEvent<void> { return this._onCursorMove.event; }
  private _onKey = new EventEmitter<{ key: string, domEvent: KeyboardEvent }>();
  public get onKey(): IEvent<{ key: string, domEvent: KeyboardEvent }> { return this._onKey.event; }
  private _onRender = new EventEmitter<{ start: number, end: number }>();
  public get onRender(): IEvent<{ start: number, end: number }> { return this._onRender.event; }
  private _onSelectionChange = new EventEmitter<void>();
  public get onSelectionChange(): IEvent<void> { return this._onSelectionChange.event; }
  private _onTitleChange = new EventEmitter<string>();
  public get onTitleChange(): IEvent<string> { return this._onTitleChange.event; }
  private _onBell = new EventEmitter<void>();
  public get onBell(): IEvent<void> { return this._onBell.event; }

  private _onFocus = new EventEmitter<void>();
  public get onFocus(): IEvent<void> { return this._onFocus.event; }
  private _onBlur = new EventEmitter<void>();
  public get onBlur(): IEvent<void> { return this._onBlur.event; }
  private _onA11yCharEmitter = new EventEmitter<string>();
  public get onA11yChar(): IEvent<string> { return this._onA11yCharEmitter.event; }
  private _onA11yTabEmitter = new EventEmitter<number>();
  public get onA11yTab(): IEvent<number> { return this._onA11yTabEmitter.event; }

  /**
   * Creates a new `Terminal` object.
   *
   * @param options An object containing a set of options, the available options are:
   *   - `cursorBlink` (boolean): Whether the terminal cursor blinks
   *   - `cols` (number): The number of columns of the terminal (horizontal size)
   *   - `rows` (number): The number of rows of the terminal (vertical size)
   *
   * @public
   * @class Xterm Xterm
   * @alias module:xterm/src/xterm
   */
  constructor(
    options: ITerminalOptions = {}
  ) {
    super(options);

    this._setup();

    this.linkifier = this._instantiationService.createInstance(Linkifier);
    this.linkifier2 = this.register(this._instantiationService.createInstance(Linkifier2));

    // Setup InputHandler listeners
    this.register(this._inputHandler.onRequestBell(() => this.bell()));
    this.register(this._inputHandler.onRequestRefreshRows((start, end) => this.refresh(start, end)));
    this.register(this._inputHandler.onRequestSendFocus(() => this._reportFocus()));
    this.register(this._inputHandler.onRequestReset(() => this.reset()));
    this.register(this._inputHandler.onRequestWindowsOptionsReport(type => this._reportWindowsOptions(type)));
    this.register(this._inputHandler.onAnsiColorChange((event) => this._changeAnsiColor(event)));
    this.register(forwardEvent(this._inputHandler.onCursorMove, this._onCursorMove));
    this.register(forwardEvent(this._inputHandler.onTitleChange, this._onTitleChange));
    this.register(forwardEvent(this._inputHandler.onA11yChar, this._onA11yCharEmitter));
    this.register(forwardEvent(this._inputHandler.onA11yTab, this._onA11yTabEmitter));

    // Setup listeners
    this.register(this._bufferService.onResize(e => this._afterResize(e.cols, e.rows)));
  }

  private _changeAnsiColor(event: IAnsiColorChangeEvent): void {
    if (!this._colorManager) { return; }

    for (const ansiColor of event.colors) {
      const color = rgba.toColor(ansiColor.red, ansiColor.green, ansiColor.blue);

      this._colorManager!.colors.ansi[ansiColor.colorIndex] = color;
    }

    this._renderService?.setColors(this._colorManager!.colors);
    this.viewport?.onThemeChange(this._colorManager!.colors);
  }

  public dispose(): void {
    if (this._isDisposed) {
      return;
    }
    super.dispose();
    this._renderService?.dispose();
    this._customKeyEventHandler = undefined;
    this.write = () => { };
    this.element?.parentNode?.removeChild(this.element);
  }

  protected _setup(): void {
    super._setup();

    this._customKeyEventHandler = undefined;
  }

  /**
   * Convenience property to active buffer.
   */
  public get buffer(): IBuffer {
    return this.buffers.active;
  }

  /**
   * Focus the terminal. Delegates focus handling to the terminal's DOM element.
   */
  public focus(): void {
    if (this.textarea) {
      this.textarea.focus({ preventScroll: true });
    }
  }

  protected _updateOptions(key: string): void {
    super._updateOptions(key);

    // TODO: These listeners should be owned by individual components
    switch (key) {
      case 'fontFamily':
      case 'fontSize':
        // When the font changes the size of the cells may change which requires a renderer clear
        this._renderService?.clear();
        this._charSizeService?.measure();
        break;
      case 'cursorBlink':
      case 'cursorStyle':
        // The DOM renderer needs a row refresh to update the cursor styles
        this.refresh(this.buffer.y, this.buffer.y);
        break;
      case 'customGlyphs':
      case 'drawBoldTextInBrightColors':
      case 'letterSpacing':
      case 'lineHeight':
      case 'fontWeight':
      case 'fontWeightBold':
      case 'minimumContrastRatio':
        // When the font changes the size of the cells may change which requires a renderer clear
        if (this._renderService) {
          this._renderService.clear();
          this._renderService.onResize(this.cols, this.rows);
          this.refresh(0, this.rows - 1);
        }
        break;
      case 'rendererType':
        if (this._renderService) {
          this._renderService.setRenderer(this._createRenderer());
          this._renderService.onResize(this.cols, this.rows);
        }
        break;
      case 'scrollback':
        this.viewport?.syncScrollArea();
        break;
      case 'screenReaderMode':
        if (this.optionsService.options.screenReaderMode) {
          if (!this._accessibilityManager && this._renderService) {
            this._accessibilityManager = new AccessibilityManager(this, this._renderService);
          }
        } else {
          this._accessibilityManager?.dispose();
          this._accessibilityManager = undefined;
        }
        break;
      case 'tabStopWidth': this.buffers.setupTabStops(); break;
      case 'theme':
        this._setTheme(this.optionsService.options.theme);
        break;
    }
  }

  /**
   * Binds the desired focus behavior on a given terminal object.
   */
  private _onTextAreaFocus(ev: KeyboardEvent): void {
    if (this.coreService.decPrivateModes.sendFocus) {
      this.coreService.triggerDataEvent(C0.ESC + '[I');
    }
    this.updateCursorStyle(ev);
    this.element!.classList.add('focus');
    this._showCursor();
    this._onFocus.fire();
  }

  /**
   * Blur the terminal, calling the blur function on the terminal's underlying
   * textarea.
   */
  public blur(): void {
    return this.textarea?.blur();
  }

  /**
   * Binds the desired blur behavior on a given terminal object.
   */
  private _onTextAreaBlur(): void {
    // Text can safely be removed on blur. Doing it earlier could interfere with
    // screen readers reading it out.
    this.textarea!.value = '';
    this.refresh(this.buffer.y, this.buffer.y);
    if (this.coreService.decPrivateModes.sendFocus) {
      this.coreService.triggerDataEvent(C0.ESC + '[O');
    }
    this.element!.classList.remove('focus');
    this._onBlur.fire();
  }

  private _syncTextArea(): void {
    if (!this.textarea || !this.buffer.isCursorInViewport || this._compositionHelper!.isComposing || !this._renderService) {
      return;
    }
    const cursorY = this.buffer.ybase + this.buffer.y;
    const bufferLine = this.buffer.lines.get(cursorY);
    if (!bufferLine) {
      return;
    }
    const cursorX = Math.min(this.buffer.x, this.cols - 1);
    const cellHeight = this._renderService.dimensions.actualCellHeight;
    const width = bufferLine.getWidth(cursorX);
    const cellWidth = this._renderService.dimensions.actualCellWidth * width;
    const cursorTop = this.buffer.y * this._renderService.dimensions.actualCellHeight;
    const cursorLeft = cursorX * this._renderService.dimensions.actualCellWidth;

    // Sync the textarea to the exact position of the composition view so the IME knows where the
    // text is.
    this.textarea.style.left = cursorLeft + 'px';
    this.textarea.style.top = cursorTop + 'px';
    this.textarea.style.width = cellWidth + 'px';
    this.textarea.style.height = cellHeight + 'px';
    this.textarea.style.lineHeight = cellHeight + 'px';
    this.textarea.style.zIndex = '-5';
  }

  /**
   * Initialize default behavior
   */
  private _initGlobal(): void {
    this._bindKeys();

    // Bind clipboard functionality
    this.register(addDisposableDomListener(this.element!, 'copy', (event: ClipboardEvent) => {
      // If mouse events are active it means the selection manager is disabled and
      // copy should be handled by the host program.
      if (!this.hasSelection()) {
        return;
      }
      copyHandler(event, this._selectionService!);
    }));
    const pasteHandlerWrapper = (event: ClipboardEvent): void => handlePasteEvent(event, this.textarea!, this.coreService);
    this.register(addDisposableDomListener(this.textarea!, 'paste', pasteHandlerWrapper));
    this.register(addDisposableDomListener(this.element!, 'paste', pasteHandlerWrapper));

    // Handle right click context menus
    if (Browser.isFirefox) {
      // Firefox doesn't appear to fire the contextmenu event on right click
      this.register(addDisposableDomListener(this.element!, 'mousedown', (event: MouseEvent) => {
        if (event.button === 2) {
          rightClickHandler(event, this.textarea!, this.screenElement!, this._selectionService!, this.options.rightClickSelectsWord);
        }
      }));
    } else {
      this.register(addDisposableDomListener(this.element!, 'contextmenu', (event: MouseEvent) => {
        rightClickHandler(event, this.textarea!, this.screenElement!, this._selectionService!, this.options.rightClickSelectsWord);
      }));
    }

    // Move the textarea under the cursor when middle clicking on Linux to ensure
    // middle click to paste selection works. This only appears to work in Chrome
    // at the time is writing.
    if (Browser.isLinux) {
      // Use auxclick event over mousedown the latter doesn't seem to work. Note
      // that the regular click event doesn't fire for the middle mouse button.
      this.register(addDisposableDomListener(this.element!, 'auxclick', (event: MouseEvent) => {
        if (event.button === 1) {
          moveTextAreaUnderMouseCursor(event, this.textarea!, this.screenElement!);
        }
      }));
    }
  }

  /**
   * Apply key handling to the terminal
   */
  private _bindKeys(): void {
    this.register(addDisposableDomListener(this.textarea!, 'keyup', (ev: KeyboardEvent) => this._keyUp(ev), true));
    this.register(addDisposableDomListener(this.textarea!, 'keydown', (ev: KeyboardEvent) => this._keyDown(ev), true));
    this.register(addDisposableDomListener(this.textarea!, 'keypress', (ev: KeyboardEvent) => this._keyPress(ev), true));
    this.register(addDisposableDomListener(this.textarea!, 'compositionstart', () => this._compositionHelper!.compositionstart()));
    this.register(addDisposableDomListener(this.textarea!, 'compositionupdate', (e: CompositionEvent) => this._compositionHelper!.compositionupdate(e)));
    this.register(addDisposableDomListener(this.textarea!, 'compositionend', () => this._compositionHelper!.compositionend()));
    this.register(addDisposableDomListener(this.textarea!, 'input', (ev: InputEvent) => this._inputEvent(ev), true));
    this.register(this.onRender(() => this._compositionHelper!.updateCompositionElements()));
    this.register(this.onRender(e => this._queueLinkification(e.start, e.end)));
  }

  /**
   * Opens the terminal within an element.
   *
   * @param parent The element to create the terminal within.
   */
  public open(parent: HTMLElement): void {
    if (!parent) {
      throw new Error('Terminal requires a parent element.');
    }

    if (!parent.isConnected) {
      this._logService.debug('Terminal.open was called on an element that was not attached to the DOM');
    }

    this._document = parent.ownerDocument!;

    // Create main element container
    this.element = this._document.createElement('div');
    this.element.dir = 'ltr';   // xterm.css assumes LTR
    this.element.classList.add('terminal');
    this.element.classList.add('xterm');
    this.element.setAttribute('tabindex', '0');
    parent.appendChild(this.element);

    // Performance: Use a document fragment to build the terminal
    // viewport and helper elements detached from the DOM
    const fragment = document.createDocumentFragment();
    this._viewportElement = document.createElement('div');
    this._viewportElement.classList.add('xterm-viewport');
    fragment.appendChild(this._viewportElement);
    this._viewportScrollArea = document.createElement('div');
    this._viewportScrollArea.classList.add('xterm-scroll-area');
    this._viewportElement.appendChild(this._viewportScrollArea);

    this.screenElement = document.createElement('div');
    this.screenElement.classList.add('xterm-screen');
    // Create the container that will hold helpers like the textarea for
    // capturing DOM Events. Then produce the helpers.
    this._helperContainer = document.createElement('div');
    this._helperContainer.classList.add('xterm-helpers');
    this.screenElement.appendChild(this._helperContainer);
    fragment.appendChild(this.screenElement);

    this.textarea = document.createElement('textarea');
    this.textarea.classList.add('xterm-helper-textarea');
    this.textarea.setAttribute('aria-label', Strings.promptLabel);
    this.textarea.setAttribute('aria-multiline', 'false');
    this.textarea.setAttribute('autocorrect', 'off');
    this.textarea.setAttribute('autocapitalize', 'off');
    this.textarea.setAttribute('spellcheck', 'false');
    this.textarea.tabIndex = 0;
    this.register(addDisposableDomListener(this.textarea, 'focus', (ev: KeyboardEvent) => this._onTextAreaFocus(ev)));
    this.register(addDisposableDomListener(this.textarea, 'blur', () => this._onTextAreaBlur()));
    this._helperContainer.appendChild(this.textarea);

    const coreBrowserService = this._instantiationService.createInstance(CoreBrowserService, this.textarea);
    this._instantiationService.setService(ICoreBrowserService, coreBrowserService);

    this._charSizeService = this._instantiationService.createInstance(CharSizeService, this._document, this._helperContainer);
    this._instantiationService.setService(ICharSizeService, this._charSizeService);

    this._theme = this.options.theme || this._theme;
    this._colorManager = new ColorManager(document, this.options.allowTransparency);
    this.register(this.optionsService.onOptionChange(e => this._colorManager!.onOptionsChange(e)));
    this._colorManager.setTheme(this._theme);

    this._characterJoinerService = this._instantiationService.createInstance(CharacterJoinerService);
    this._instantiationService.setService(ICharacterJoinerService, this._characterJoinerService);

    const renderer = this._createRenderer();
    this._renderService = this.register(this._instantiationService.createInstance(RenderService, renderer, this.rows, this.screenElement));
    this._instantiationService.setService(IRenderService, this._renderService);
    this.register(this._renderService.onRenderedBufferChange(e => this._onRender.fire(e)));
    this.onResize(e => this._renderService!.resize(e.cols, e.rows));

    this._compositionView = document.createElement('div');
    this._compositionView.classList.add('composition-view');
    this._compositionHelper = this._instantiationService.createInstance(CompositionHelper, this.textarea, this._compositionView);
    this._helperContainer.appendChild(this._compositionView);

    // Performance: Add viewport and helper elements from the fragment
    this.element.appendChild(fragment);

    this._soundService = this._instantiationService.createInstance(SoundService);
    this._instantiationService.setService(ISoundService, this._soundService);
    this._mouseService = this._instantiationService.createInstance(MouseService);
    this._instantiationService.setService(IMouseService, this._mouseService);

    this.viewport = this._instantiationService.createInstance(Viewport,
      (amount: number) => this.scrollLines(amount, true, ScrollSource.VIEWPORT),
      this._viewportElement,
      this._viewportScrollArea
    );
    this.viewport.onThemeChange(this._colorManager.colors);
    this.register(this._inputHandler.onRequestSyncScrollBar(() => this.viewport!.syncScrollArea()));
    this.register(this.viewport);

    this.register(this.onCursorMove(() => {
      this._renderService!.onCursorMove();
      this._syncTextArea();
    }));
    this.register(this.onResize(() => this._renderService!.onResize(this.cols, this.rows)));
    this.register(this.onBlur(() => this._renderService!.onBlur()));
    this.register(this.onFocus(() => this._renderService!.onFocus()));
    this.register(this._renderService.onDimensionsChange(() => this.viewport!.syncScrollArea()));

    this._selectionService = this.register(this._instantiationService.createInstance(SelectionService,
      this.element,
      this.screenElement,
      this.linkifier2
    ));
    this._instantiationService.setService(ISelectionService, this._selectionService);
    this.register(this._selectionService.onRequestScrollLines(e => this.scrollLines(e.amount, e.suppressScrollEvent)));
    this.register(this._selectionService.onSelectionChange(() => this._onSelectionChange.fire()));
    this.register(this._selectionService.onRequestRedraw(e => this._renderService!.onSelectionChanged(e.start, e.end, e.columnSelectMode)));
    this.register(this._selectionService.onLinuxMouseSelection(text => {
      // If there's a new selection, put it into the textarea, focus and select it
      // in order to register it as a selection on the OS. This event is fired
      // only on Linux to enable middle click to paste selection.
      this.textarea!.value = text;
      this.textarea!.focus();
      this.textarea!.select();
    }));
    this.register(this._onScroll.event(ev => {
      this.viewport!.syncScrollArea();
      this._selectionService!.refresh();
    }));
    this.register(addDisposableDomListener(this._viewportElement, 'scroll', () => this._selectionService!.refresh()));

    this._mouseZoneManager = this._instantiationService.createInstance(MouseZoneManager, this.element, this.screenElement);
    this.register(this._mouseZoneManager);
    this.register(this.onScroll(() => this._mouseZoneManager!.clearAll()));
    this.linkifier.attachToDom(this.element, this._mouseZoneManager);
    this.linkifier2.attachToDom(this.element, this._mouseService, this._renderService);

    // This event listener must be registered aftre MouseZoneManager is created
    this.register(addDisposableDomListener(this.element, 'mousedown', (e: MouseEvent) => this._selectionService!.onMouseDown(e)));

    // apply mouse event classes set by escape codes before terminal was attached
    if (this.coreMouseService.areMouseEventsActive) {
      this._selectionService.disable();
      this.element.classList.add('enable-mouse-events');
    } else {
      this._selectionService.enable();
    }

    if (this.options.screenReaderMode) {
      // Note that this must be done *after* the renderer is created in order to
      // ensure the correct order of the dprchange event
      this._accessibilityManager = new AccessibilityManager(this, this._renderService);
    }

    // Measure the character size
    this._charSizeService.measure();

    // Setup loop that draws to screen
    this.refresh(0, this.rows - 1);

    // Initialize global actions that need to be taken on the document.
    this._initGlobal();

    // Listen for mouse events and translate
    // them into terminal mouse protocols.
    this.bindMouse();
  }

  private _createRenderer(): IRenderer {
    switch (this.options.rendererType) {
      case 'canvas': return this._instantiationService.createInstance(Renderer, this._colorManager!.colors, this.screenElement!, this.linkifier, this.linkifier2);
      case 'dom': return this._instantiationService.createInstance(DomRenderer, this._colorManager!.colors, this.element!, this.screenElement!, this._viewportElement!, this.linkifier, this.linkifier2);
      default: throw new Error(`Unrecognized rendererType "${this.options.rendererType}"`);
    }
  }

  /**
   * Sets the theme on the renderer. The renderer must have been initialized.
   * @param theme The theme to set.
   */
  private _setTheme(theme: ITheme): void {
    this._theme = theme;
    this._colorManager?.setTheme(theme);
    this._renderService?.setColors(this._colorManager!.colors);
    this.viewport?.onThemeChange(this._colorManager!.colors);
  }

  /**
   * Bind certain mouse events to the terminal.
   * By default only 3 button + wheel up/down is ativated. For higher buttons
   * no mouse report will be created. Typically the standard actions will be active.
   *
   * There are several reasons not to enable support for higher buttons/wheel:
   * - Button 4 and 5 are typically used for history back and forward navigation,
   *   there is no straight forward way to supress/intercept those standard actions.
   * - Support for higher buttons does not work in some platform/browser combinations.
   * - Left/right wheel was not tested.
   * - Emulators vary in mouse button support, typically only 3 buttons and
   *   wheel up/down work reliable.
   *
   * TODO: Move mouse event code into its own file.
   */
  public bindMouse(): void {
    const self = this;
    const el = this.element!;

    // send event to CoreMouseService
    function sendEvent(ev: MouseEvent | WheelEvent): boolean {
      // get mouse coordinates
      const pos = self._mouseService!.getRawByteCoords(ev, self.screenElement!, self.cols, self.rows);
      if (!pos) {
        return false;
      }

      let but: CoreMouseButton;
      let action: CoreMouseAction | undefined;
      switch ((ev as any).overrideType || ev.type) {
        case 'mousemove':
          action = CoreMouseAction.MOVE;
          if (ev.buttons === undefined) {
            // buttons is not supported on macOS, try to get a value from button instead
            but = CoreMouseButton.NONE;
            if (ev.button !== undefined) {
              but = ev.button < 3 ? ev.button : CoreMouseButton.NONE;
            }
          } else {
            // according to MDN buttons only reports up to button 5 (AUX2)
            but = ev.buttons & 1 ? CoreMouseButton.LEFT :
              ev.buttons & 4 ? CoreMouseButton.MIDDLE :
                ev.buttons & 2 ? CoreMouseButton.RIGHT :
                  CoreMouseButton.NONE; // fallback to NONE
          }
          break;
        case 'mouseup':
          action = CoreMouseAction.UP;
          but = ev.button < 3 ? ev.button : CoreMouseButton.NONE;
          break;
        case 'mousedown':
          action = CoreMouseAction.DOWN;
          but = ev.button < 3 ? ev.button : CoreMouseButton.NONE;
          break;
        case 'wheel':
          // only UP/DOWN wheel events are respected
          if ((ev as WheelEvent).deltaY !== 0) {
            action = (ev as WheelEvent).deltaY < 0 ? CoreMouseAction.UP : CoreMouseAction.DOWN;
          }
          but = CoreMouseButton.WHEEL;
          break;
        default:
          // dont handle other event types by accident
          return false;
      }

      // exit if we cannot determine valid button/action values
      // do nothing for higher buttons than wheel
      if (action === undefined || but === undefined || but > CoreMouseButton.WHEEL) {
        return false;
      }

      return self.coreMouseService.triggerMouseEvent({
        col: pos.x - 33, // FIXME: why -33 here?
        row: pos.y - 33,
        button: but,
        action,
        ctrl: ev.ctrlKey,
        alt: ev.altKey,
        shift: ev.shiftKey
      });
    }

    /**
     * Event listener state handling.
     * We listen to the onProtocolChange event of CoreMouseService and put
     * requested listeners in `requestedEvents`. With this the listeners
     * have all bits to do the event listener juggling.
     * Note: 'mousedown' currently is "always on" and not managed
     * by onProtocolChange.
     */
    const requestedEvents: { [key: string]: ((ev: Event) => void) | null } = {
      mouseup: null,
      wheel: null,
      mousedrag: null,
      mousemove: null
    };
    const eventListeners: { [key: string]: (ev: any) => void | boolean } = {
      mouseup: (ev: MouseEvent) => {
        sendEvent(ev);
        if (!ev.buttons) {
          // if no other button is held remove global handlers
          this._document!.removeEventListener('mouseup', requestedEvents.mouseup!);
          if (requestedEvents.mousedrag) {
            this._document!.removeEventListener('mousemove', requestedEvents.mousedrag);
          }
        }
        return this.cancel(ev);
      },
      wheel: (ev: WheelEvent) => {
        sendEvent(ev);
        ev.preventDefault();
        return this.cancel(ev);
      },
      mousedrag: (ev: MouseEvent) => {
        // deal only with move while a button is held
        if (ev.buttons) {
          sendEvent(ev);
        }
      },
      mousemove: (ev: MouseEvent) => {
        // deal only with move without any button
        if (!ev.buttons) {
          sendEvent(ev);
        }
      }
    };
    this.register(this.coreMouseService.onProtocolChange(events => {
      // apply global changes on events
      if (events) {
        if (this.optionsService.options.logLevel === 'debug') {
          this._logService.debug('Binding to mouse events:', this.coreMouseService.explainEvents(events));
        }
        this.element!.classList.add('enable-mouse-events');
        this._selectionService!.disable();
      } else {
        this._logService.debug('Unbinding from mouse events.');
        this.element!.classList.remove('enable-mouse-events');
        this._selectionService!.enable();
      }

      // add/remove handlers from requestedEvents

      if (!(events & CoreMouseEventType.MOVE)) {
        el.removeEventListener('mousemove', requestedEvents.mousemove!);
        requestedEvents.mousemove = null;
      } else if (!requestedEvents.mousemove) {
        el.addEventListener('mousemove', eventListeners.mousemove);
        requestedEvents.mousemove = eventListeners.mousemove;
      }

      if (!(events & CoreMouseEventType.WHEEL)) {
        el.removeEventListener('wheel', requestedEvents.wheel!);
        requestedEvents.wheel = null;
      } else if (!requestedEvents.wheel) {
        el.addEventListener('wheel', eventListeners.wheel, { passive: false });
        requestedEvents.wheel = eventListeners.wheel;
      }

      if (!(events & CoreMouseEventType.UP)) {
        this._document!.removeEventListener('mouseup', requestedEvents.mouseup!);
        requestedEvents.mouseup = null;
      } else if (!requestedEvents.mouseup) {
        requestedEvents.mouseup = eventListeners.mouseup;
      }

      if (!(events & CoreMouseEventType.DRAG)) {
        this._document!.removeEventListener('mousemove', requestedEvents.mousedrag!);
        requestedEvents.mousedrag = null;
      } else if (!requestedEvents.mousedrag) {
        requestedEvents.mousedrag = eventListeners.mousedrag;
      }
    }));
    // force initial onProtocolChange so we dont miss early mouse requests
    this.coreMouseService.activeProtocol = this.coreMouseService.activeProtocol;

    /**
     * "Always on" event listeners.
     */
    this.register(addDisposableDomListener(el, 'mousedown', (ev: MouseEvent) => {
      ev.preventDefault();
      this.focus();

      // Don't send the mouse button to the pty if mouse events are disabled or
      // if the selection manager is having selection forced (ie. a modifier is
      // held).
      if (!this.coreMouseService.areMouseEventsActive || this._selectionService!.shouldForceSelection(ev)) {
        return;
      }

      sendEvent(ev);

      // Register additional global handlers which should keep reporting outside
      // of the terminal element.
      // Note: Other emulators also do this for 'mousedown' while a button
      // is held, we currently limit 'mousedown' to the terminal only.
      if (requestedEvents.mouseup) {
        this._document!.addEventListener('mouseup', requestedEvents.mouseup);
      }
      if (requestedEvents.mousedrag) {
        this._document!.addEventListener('mousemove', requestedEvents.mousedrag);
      }

      return this.cancel(ev);
    }));

    this.register(addDisposableDomListener(el, 'wheel', (ev: WheelEvent) => {
      if (!requestedEvents.wheel) {
        // Convert wheel events into up/down events when the buffer does not have scrollback, this
        // enables scrolling in apps hosted in the alt buffer such as vim or tmux.
        if (!this.buffer.hasScrollback) {
          const amount = this.viewport!.getLinesScrolled(ev);

          // Do nothing if there's no vertical scroll
          if (amount === 0) {
            return;
          }

          // Construct and send sequences
          const sequence = C0.ESC + (this.coreService.decPrivateModes.applicationCursorKeys ? 'O' : '[') + (ev.deltaY < 0 ? 'A' : 'B');
          let data = '';
          for (let i = 0; i < Math.abs(amount); i++) {
            data += sequence;
          }
          this.coreService.triggerDataEvent(data, true);
        }
        return;
      }
    }, { passive: true }));

    // allow wheel scrolling in
    // the shell for example
    this.register(addDisposableDomListener(el, 'wheel', (ev: WheelEvent) => {
      if (requestedEvents.wheel) return;
      if (!this.viewport!.onWheel(ev)) {
        return this.cancel(ev);
      }
    }, { passive: false }));

    this.register(addDisposableDomListener(el, 'touchstart', (ev: TouchEvent) => {
      if (this.coreMouseService.areMouseEventsActive) return;
      this.viewport!.onTouchStart(ev);
      return this.cancel(ev);
    }, { passive: true }));

    this.register(addDisposableDomListener(el, 'touchmove', (ev: TouchEvent) => {
      if (this.coreMouseService.areMouseEventsActive) return;
      if (!this.viewport!.onTouchMove(ev)) {
        return this.cancel(ev);
      }
    }, { passive: false }));
  }


  /**
   * Tells the renderer to refresh terminal content between two rows (inclusive) at the next
   * opportunity.
   * @param start The row to start from (between 0 and this.rows - 1).
   * @param end The row to end at (between start and this.rows - 1).
   */
  public refresh(start: number, end: number): void {
    this._renderService?.refreshRows(start, end);
  }

  /**
   * Queues linkification for the specified rows.
   * @param start The row to start from (between 0 and this.rows - 1).
   * @param end The row to end at (between start and this.rows - 1).
   */
  private _queueLinkification(start: number, end: number): void {
    this.linkifier?.linkifyRows(start, end);
  }

  /**
   * Change the cursor style for different selection modes
   */
  public updateCursorStyle(ev: KeyboardEvent): void {
    if (this._selectionService?.shouldColumnSelect(ev)) {
      this.element!.classList.add('column-select');
    } else {
      this.element!.classList.remove('column-select');
    }
  }

  /**
   * Display the cursor element
   */
  private _showCursor(): void {
    if (!this.coreService.isCursorInitialized) {
      this.coreService.isCursorInitialized = true;
      this.refresh(this.buffer.y, this.buffer.y);
    }
  }

  public scrollLines(disp: number, suppressScrollEvent?: boolean, source = ScrollSource.TERMINAL): void {
    super.scrollLines(disp, suppressScrollEvent, source);
    this.refresh(0, this.rows - 1);
  }

  public paste(data: string): void {
    paste(data, this.textarea!, this.coreService);
  }

  /**
   * Attaches a custom key event handler which is run before keys are processed,
   * giving consumers of xterm.js ultimate control as to what keys should be
   * processed by the terminal and what keys should not.
   * @param customKeyEventHandler The custom KeyboardEvent handler to attach.
   * This is a function that takes a KeyboardEvent, allowing consumers to stop
   * propagation and/or prevent the default action. The function returns whether
   * the event should be processed by xterm.js.
   */
  public attachCustomKeyEventHandler(customKeyEventHandler: CustomKeyEventHandler): void {
    this._customKeyEventHandler = customKeyEventHandler;
  }

  /**
   * Registers a link matcher, allowing custom link patterns to be matched and
   * handled.
   * @param regex The regular expression to search for, specifically
   * this searches the textContent of the rows. You will want to use \s to match
   * a space ' ' character for example.
   * @param handler The callback when the link is called.
   * @param options Options for the link matcher.
   * @return The ID of the new matcher, this can be used to deregister.
   */
  public registerLinkMatcher(regex: RegExp, handler: LinkMatcherHandler, options?: ILinkMatcherOptions): number {
    const matcherId = this.linkifier.registerLinkMatcher(regex, handler, options);
    this.refresh(0, this.rows - 1);
    return matcherId;
  }

  /**
   * Deregisters a link matcher if it has been registered.
   * @param matcherId The link matcher's ID (returned after register)
   */
  public deregisterLinkMatcher(matcherId: number): void {
    if (this.linkifier.deregisterLinkMatcher(matcherId)) {
      this.refresh(0, this.rows - 1);
    }
  }

  public registerLinkProvider(linkProvider: ILinkProvider): IDisposable {
    return this.linkifier2.registerLinkProvider(linkProvider);
  }

  public registerCharacterJoiner(handler: CharacterJoinerHandler): number {
    if (!this._characterJoinerService) {
      throw new Error('Terminal must be opened first');
    }
    const joinerId = this._characterJoinerService.register(handler);
    this.refresh(0, this.rows - 1);
    return joinerId;
  }

  public deregisterCharacterJoiner(joinerId: number): void {
    if (!this._characterJoinerService) {
      throw new Error('Terminal must be opened first');
    }
    if (this._characterJoinerService.deregister(joinerId)) {
      this.refresh(0, this.rows - 1);
    }
  }

  public get markers(): IMarker[] {
    return this.buffer.markers;
  }

  public addMarker(cursorYOffset: number): IMarker | undefined {
    // Disallow markers on the alt buffer
    if (this.buffer !== this.buffers.normal) {
      return;
    }

    return this.buffer.addMarker(this.buffer.ybase + this.buffer.y + cursorYOffset);
  }

  /**
   * Gets whether the terminal has an active selection.
   */
  public hasSelection(): boolean {
    return this._selectionService ? this._selectionService.hasSelection : false;
  }

  /**
   * Selects text within the terminal.
   * @param column The column the selection starts at..
   * @param row The row the selection starts at.
   * @param length The length of the selection.
   */
  public select(column: number, row: number, length: number): void {
    this._selectionService!.setSelection(column, row, length);
  }

  /**
   * Gets the terminal's current selection, this is useful for implementing copy
   * behavior outside of xterm.js.
   */
  public getSelection(): string {
    return this._selectionService ? this._selectionService.selectionText : '';
  }

  public getSelectionPosition(): ISelectionPosition | undefined {
    if (!this._selectionService || !this._selectionService.hasSelection) {
      return undefined;
    }

    return {
      startColumn: this._selectionService.selectionStart![0],
      startRow: this._selectionService.selectionStart![1],
      endColumn: this._selectionService.selectionEnd![0],
      endRow: this._selectionService.selectionEnd![1]
    };
  }

  /**
   * Clears the current terminal selection.
   */
  public clearSelection(): void {
    this._selectionService?.clearSelection();
  }

  /**
   * Selects all text within the terminal.
   */
  public selectAll(): void {
    this._selectionService?.selectAll();
  }

  public selectLines(start: number, end: number): void {
    this._selectionService?.selectLines(start, end);
  }

  /**
   * Handle a keydown event
   * Key Resources:
   *   - https://developer.mozilla.org/en-US/docs/DOM/KeyboardEvent
   * @param ev The keydown event to be handled.
   */
  protected _keyDown(event: KeyboardEvent): boolean | undefined {
    this._keyDownHandled = false;

    if (this._customKeyEventHandler && this._customKeyEventHandler(event) === false) {
      return false;
    }

    if (!this._compositionHelper!.keydown(event)) {
      if (this.buffer.ybase !== this.buffer.ydisp) {
        this._bufferService.scrollToBottom();
      }
      return false;
    }

    if (event.key === 'Dead' || event.key === 'AltGraph') {
      this._unprocessedDeadKey = true;
    }

    const result = evaluateKeyboardEvent(event, this.coreService.decPrivateModes.applicationCursorKeys, this.browser.isMac, this.options.macOptionIsMeta);

    this.updateCursorStyle(event);

    if (result.type === KeyboardResultType.PAGE_DOWN || result.type === KeyboardResultType.PAGE_UP) {
      const scrollCount = this.rows - 1;
      this.scrollLines(result.type === KeyboardResultType.PAGE_UP ? -scrollCount : scrollCount);
      return this.cancel(event, true);
    }

    if (result.type === KeyboardResultType.SELECT_ALL) {
      this.selectAll();
    }

    if (this._isThirdLevelShift(this.browser, event)) {
      return true;
    }

    if (result.cancel) {
      // The event is canceled at the end already, is this necessary?
      this.cancel(event, true);
    }

    if (!result.key) {
      return true;
    }

    if (this._unprocessedDeadKey) {
      this._unprocessedDeadKey = false;
      return true;
    }

    // If ctrl+c or enter is being sent, clear out the textarea. This is done so that screen readers
    // will announce deleted characters. This will not work 100% of the time but it should cover
    // most scenarios.
    if (result.key === C0.ETX || result.key === C0.CR) {
      this.textarea!.value = '';
    }

    this._onKey.fire({ key: result.key, domEvent: event });
    this._showCursor();
    this.coreService.triggerDataEvent(result.key, true);

    // Cancel events when not in screen reader mode so events don't get bubbled up and handled by
    // other listeners. When screen reader mode is enabled, this could cause issues if the event
    // is handled at a higher level, this is a compromise in order to echo keys to the screen
    // reader.
    if (!this.optionsService.options.screenReaderMode) {
      return this.cancel(event, true);
    }

    this._keyDownHandled = true;
  }

  private _isThirdLevelShift(browser: IBrowser, ev: KeyboardEvent): boolean {
    const thirdLevelKey =
      (browser.isMac && !this.options.macOptionIsMeta && ev.altKey && !ev.ctrlKey && !ev.metaKey) ||
      (browser.isWindows && ev.altKey && ev.ctrlKey && !ev.metaKey) ||
      (browser.isWindows && ev.getModifierState('AltGraph'));

    if (ev.type === 'keypress') {
      return thirdLevelKey;
    }

    // Don't invoke for arrows, pageDown, home, backspace, etc. (on non-keypress events)
    return thirdLevelKey && (!ev.keyCode || ev.keyCode > 47);
  }

  protected _keyUp(ev: KeyboardEvent): void {
    if (this._customKeyEventHandler && this._customKeyEventHandler(ev) === false) {
      return;
    }

    if (!wasModifierKeyOnlyEvent(ev)) {
      this.focus();
    }

    this.updateCursorStyle(ev);
    this._keyPressHandled = false;
  }

  /**
   * Handle a keypress event.
   * Key Resources:
   *   - https://developer.mozilla.org/en-US/docs/DOM/KeyboardEvent
   * @param ev The keypress event to be handled.
   */
  protected _keyPress(ev: KeyboardEvent): boolean {
    let key;

    this._keyPressHandled = false;

    if (this._keyDownHandled) {
      return false;
    }

    if (this._customKeyEventHandler && this._customKeyEventHandler(ev) === false) {
      return false;
    }

    this.cancel(ev);

    if (ev.charCode) {
      key = ev.charCode;
    } else if (ev.which === null || ev.which === undefined) {
      key = ev.keyCode;
    } else if (ev.which !== 0 && ev.charCode !== 0) {
      key = ev.which;
    } else {
      return false;
    }

    if (!key || (
      (ev.altKey || ev.ctrlKey || ev.metaKey) && !this._isThirdLevelShift(this.browser, ev)
    )) {
      return false;
    }

    key = String.fromCharCode(key);

    this._onKey.fire({ key, domEvent: ev });
    this._showCursor();
    this.coreService.triggerDataEvent(key, true);

    this._keyPressHandled = true;

    return true;
  }

  /**
   * Handle an input event.
   * Key Resources:
   *   - https://developer.mozilla.org/en-US/docs/Web/API/InputEvent
   * @param ev The input event to be handled.
   */
  protected _inputEvent(ev: InputEvent): boolean {
    // Only support emoji IMEs when screen reader mode is disabled as the event must bubble up to
    // support reading out character input which can doubling up input characters
    if (ev.data && ev.inputType === 'insertText' && !this.optionsService.options.screenReaderMode) {
      if (this._keyPressHandled) {
        return false;
      }

      const text = ev.data;
      this.coreService.triggerDataEvent(text, true);

      this.cancel(ev);
      return true;
    }

    return false;
  }

  /**
   * Ring the bell.
   * Note: We could do sweet things with webaudio here
   */
  public bell(): void {
    if (this._soundBell()) {
      this._soundService?.playBellSound();
    }

    this._onBell.fire();

    // if (this._visualBell()) {
    //   this.element.classList.add('visual-bell-active');
    //   clearTimeout(this._visualBellTimer);
    //   this._visualBellTimer = window.setTimeout(() => {
    //     this.element.classList.remove('visual-bell-active');
    //   }, 200);
    // }
  }

  /**
   * Resizes the terminal.
   *
   * @param x The number of columns to resize to.
   * @param y The number of rows to resize to.
   */
  public resize(x: number, y: number): void {
    if (x === this.cols && y === this.rows) {
      // Check if we still need to measure the char size (fixes #785).
      if (this._charSizeService && !this._charSizeService.hasValidSize) {
        this._charSizeService.measure();
      }
      return;
    }

    super.resize(x, y);
  }

  private _afterResize(x: number, y: number): void {
    this._charSizeService?.measure();

    // Sync the scroll area to make sure scroll events don't fire and scroll the viewport to an
    // invalid location
    this.viewport?.syncScrollArea(true);
  }

  /**
   * Clear the entire buffer, making the prompt line the new first line.
   */
  public clear(): void {
    if (this.buffer.ybase === 0 && this.buffer.y === 0) {
      // Don't clear if it's already clear
      return;
    }
    this.buffer.lines.set(0, this.buffer.lines.get(this.buffer.ybase + this.buffer.y)!);
    this.buffer.lines.length = 1;
    this.buffer.ydisp = 0;
    this.buffer.ybase = 0;
    this.buffer.y = 0;
    for (let i = 1; i < this.rows; i++) {
      this.buffer.lines.push(this.buffer.getBlankLine(DEFAULT_ATTR_DATA));
    }
    this.refresh(0, this.rows - 1);
    this._onScroll.fire({ position: this.buffer.ydisp, source: ScrollSource.TERMINAL });
  }

  /**
   * Reset terminal.
   * Note: Calling this directly from JS is synchronous but does not clear
   * input buffers and does not reset the parser, thus the terminal will
   * continue to apply pending input data.
   * If you need in band reset (synchronous with input data) consider
   * using DECSTR (soft reset, CSI ! p) or RIS instead (hard reset, ESC c).
   */
  public reset(): void {
    /**
     * Since _setup handles a full terminal creation, we have to carry forward
     * a few things that should not reset.
     */
    this.options.rows = this.rows;
    this.options.cols = this.cols;
    const customKeyEventHandler = this._customKeyEventHandler;

    this._setup();
    super.reset();
    this._selectionService?.reset();

    // reattach
    this._customKeyEventHandler = customKeyEventHandler;

    // do a full screen refresh
    this.refresh(0, this.rows - 1);
    this.viewport?.syncScrollArea();
  }

<<<<<<< HEAD
  private _reportFocus(): void {
    if (this.element?.classList.contains('focus')) {
      this.coreService.triggerDataEvent(C0.ESC + '[I');
    } else {
      this.coreService.triggerDataEvent(C0.ESC + '[O');
    }
=======
  public clearTextureAtlas(): void {
    this._renderService?.clearTextureAtlas();
>>>>>>> d3b762eb
  }

  private _reportWindowsOptions(type: WindowsOptionsReportType): void {
    if (!this._renderService) {
      return;
    }

    switch (type) {
      case WindowsOptionsReportType.GET_WIN_SIZE_PIXELS:
        const canvasWidth = this._renderService.dimensions.scaledCanvasWidth.toFixed(0);
        const canvasHeight = this._renderService.dimensions.scaledCanvasHeight.toFixed(0);
        this.coreService.triggerDataEvent(`${C0.ESC}[4;${canvasHeight};${canvasWidth}t`);
        break;
      case WindowsOptionsReportType.GET_CELL_SIZE_PIXELS:
        const cellWidth = this._renderService.dimensions.scaledCellWidth.toFixed(0);
        const cellHeight = this._renderService.dimensions.scaledCellHeight.toFixed(0);
        this.coreService.triggerDataEvent(`${C0.ESC}[6;${cellHeight};${cellWidth}t`);
        break;
    }
  }

  // TODO: Remove cancel function and cancelEvents option
  public cancel(ev: Event, force?: boolean): boolean | undefined {
    if (!this.options.cancelEvents && !force) {
      return;
    }
    ev.preventDefault();
    ev.stopPropagation();
    return false;
  }

  private _visualBell(): boolean {
    return false;
    // return this.options.bellStyle === 'visual' ||
    //     this.options.bellStyle === 'both';
  }

  private _soundBell(): boolean {
    return this.options.bellStyle === 'sound';
    // return this.options.bellStyle === 'sound' ||
    //     this.options.bellStyle === 'both';
  }
}

/**
 * Helpers
 */

function wasModifierKeyOnlyEvent(ev: KeyboardEvent): boolean {
  return ev.keyCode === 16 || // Shift
    ev.keyCode === 17 || // Ctrl
    ev.keyCode === 18; // Alt
}<|MERGE_RESOLUTION|>--- conflicted
+++ resolved
@@ -1293,17 +1293,16 @@
     this.viewport?.syncScrollArea();
   }
 
-<<<<<<< HEAD
+  public clearTextureAtlas(): void {
+    this._renderService?.clearTextureAtlas();
+  }
+
   private _reportFocus(): void {
     if (this.element?.classList.contains('focus')) {
       this.coreService.triggerDataEvent(C0.ESC + '[I');
     } else {
       this.coreService.triggerDataEvent(C0.ESC + '[O');
     }
-=======
-  public clearTextureAtlas(): void {
-    this._renderService?.clearTextureAtlas();
->>>>>>> d3b762eb
   }
 
   private _reportWindowsOptions(type: WindowsOptionsReportType): void {
