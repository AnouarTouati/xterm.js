/**
 * @license MIT
 *
 * This contains the type declarations for the xterm.js library. Note that
 * some interfaces differ between this file and the actual implementation in
 * src/, that's because this file declares the *public* API which is intended
 * to be stable and consumed by external programs.
 */

import { IModelDecorationOverviewRulerOptions } from 'vs/editor/common/model';

/// <reference lib="dom"/>

declare module 'xterm' {
  /**
   * A string or number representing text font weight.
   */
  export type FontWeight = 'normal' | 'bold' | '100' | '200' | '300' | '400' | '500' | '600' | '700' | '800' | '900' | number;

  /**
   * A string representing log level.
   */
  export type LogLevel = 'debug' | 'info' | 'warn' | 'error' | 'off';

  /**
   * A string representing a renderer type.
   */
  export type RendererType = 'dom' | 'canvas';

  /**
   * An object containing start up options for the terminal.
   */
  export interface ITerminalOptions {
    /**
     * Whether to allow the use of proposed API. When false, any usage of APIs
     * marked as experimental/proposed will throw an error. This defaults to
     * true currently, but will change to false in v5.0.
     */
    allowProposedApi?: boolean;

    /**
     * Whether background should support non-opaque color. It must be set before
     * executing the `Terminal.open()` method and can't be changed later without
     * executing it again. Note that enabling this can negatively impact
     * performance.
     */
    allowTransparency?: boolean;

    /**
     * If enabled, alt + click will move the prompt cursor to position
     * underneath the mouse. The default is true.
     */
    altClickMovesCursor?: boolean;

    /**
     * A data uri of the sound to use for the bell when `bellStyle = 'sound'`.
     */
    bellSound?: string;

    /**
     * The type of the bell notification the terminal will use.
     */
    bellStyle?: 'none' | 'sound';

    /**
     * When enabled the cursor will be set to the beginning of the next line
     * with every new line. This is equivalent to sending '\r\n' for each '\n'.
     * Normally the termios settings of the underlying PTY deals with the
     * translation of '\n' to '\r\n' and this setting should not be used. If you
     * deal with data from a non-PTY related source, this settings might be
     * useful.
     */
    convertEol?: boolean;

    /**
     * The number of columns in the terminal.
     */
    cols?: number;

    /**
     * Whether the cursor blinks.
     */
    cursorBlink?: boolean;

    /**
     * The style of the cursor.
     */
    cursorStyle?: 'block' | 'underline' | 'bar';

    /**
     * The width of the cursor in CSS pixels when `cursorStyle` is set to 'bar'.
     */
    cursorWidth?: number;

    /**
     * Whether to draw custom glyphs for block element and box drawing characters instead of using
     * the font. This should typically result in better rendering with continuous lines, even when
     * line height and letter spacing is used. Note that this doesn't work with the DOM renderer
     * which renders all characters using the font. The default is true.
     */
    customGlyphs?: boolean;

    /**
     * Whether input should be disabled.
     */
    disableStdin?: boolean;

    /**
     * Whether to draw bold text in bright colors. The default is true.
     */
    drawBoldTextInBrightColors?: boolean;

    /**
     * The modifier key hold to multiply scroll speed.
     */
    fastScrollModifier?: 'alt' | 'ctrl' | 'shift' | undefined;

    /**
     * The scroll speed multiplier used for fast scrolling.
     */
    fastScrollSensitivity?: number;

    /**
     * The font size used to render text.
     */
    fontSize?: number;

    /**
     * The font family used to render text.
     */
    fontFamily?: string;

    /**
     * The font weight used to render non-bold text.
     */
    fontWeight?: FontWeight;

    /**
     * The font weight used to render bold text.
     */
    fontWeightBold?: FontWeight;

    /**
     * The spacing in whole pixels between characters.
     */
    letterSpacing?: number;

    /**
     * The line height used to render text.
     */
    lineHeight?: number;

    /**
     * The duration in milliseconds before link tooltip events fire when
     * hovering on a link.
     * @deprecated This will be removed when the link matcher API is removed.
     */
    linkTooltipHoverDuration?: number;

    /**
     * What log level to use, this will log for all levels below and including
     * what is set:
     *
     * 1. debug
     * 2. info (default)
     * 3. warn
     * 4. error
     * 5. off
     */
    logLevel?: LogLevel;

    /**
     * Whether to treat option as the meta key.
     */
    macOptionIsMeta?: boolean;

    /**
     * Whether holding a modifier key will force normal selection behavior,
     * regardless of whether the terminal is in mouse events mode. This will
     * also prevent mouse events from being emitted by the terminal. For
     * example, this allows you to use xterm.js' regular selection inside tmux
     * with mouse mode enabled.
     */
    macOptionClickForcesSelection?: boolean;

    /**
     * The minimum contrast ratio for text in the terminal, setting this will
     * change the foreground color dynamically depending on whether the contrast
     * ratio is met. Example values:
     *
     * - 1: The default, do nothing.
     * - 4.5: Minimum for WCAG AA compliance.
     * - 7: Minimum for WCAG AAA compliance.
     * - 21: White on black or black on white.
     */
    minimumContrastRatio?: number;

    /**
     * The type of renderer to use, this allows using the fallback DOM renderer
     * when canvas is too slow for the environment. The following features do
     * not work when the DOM renderer is used:
     *
     * - Letter spacing
     * - Cursor blink
     */
    rendererType?: RendererType;

    /**
     * Whether to select the word under the cursor on right click, this is
     * standard behavior in a lot of macOS applications.
     */
    rightClickSelectsWord?: boolean;

    /**
     * The number of rows in the terminal.
     */
    rows?: number;

    /**
     * Whether screen reader support is enabled. When on this will expose
     * supporting elements in the DOM to support NVDA on Windows and VoiceOver
     * on macOS.
     */
    screenReaderMode?: boolean;

    /**
     * The amount of scrollback in the terminal. Scrollback is the amount of
     * rows that are retained when lines are scrolled beyond the initial
     * viewport.
     */
    scrollback?: number;

    /**
     * The scrolling speed multiplier used for adjusting normal scrolling speed.
     */
    scrollSensitivity?: number;

    /**
     * The size of tab stops in the terminal.
     */
    tabStopWidth?: number;

    /**
     * The color theme of the terminal.
     */
    theme?: ITheme;

    /**
     * Whether "Windows mode" is enabled. Because Windows backends winpty and
     * conpty operate by doing line wrapping on their side, xterm.js does not
     * have access to wrapped lines. When Windows mode is enabled the following
     * changes will be in effect:
     *
     * - Reflow is disabled.
     * - Lines are assumed to be wrapped if the last character of the line is
     *   not whitespace.
     */
    windowsMode?: boolean;

    /**
     * A string containing all characters that are considered word separated by the
     * double click to select work logic.
    */
    wordSeparator?: string;

    /**
     * Enable various window manipulation and report features.
     * All features are disabled by default for security reasons.
     */
    windowOptions?: IWindowOptions;

    /**
     * The width, in pixels, of the canvas for the overview ruler. The overview
     * ruler will be hidden when not set.
     */
    overviewRulerWidth?: number;
  }

  /**
   * Contains colors to theme the terminal with.
   */
  export interface ITheme {
    /** The default foreground color */
    foreground?: string;
    /** The default background color */
    background?: string;
    /** The cursor color */
    cursor?: string;
    /** The accent color of the cursor (fg color for a block cursor) */
    cursorAccent?: string;
    /** The selection background color (can be transparent) */
    selection?: string;
    /** ANSI black (eg. `\x1b[30m`) */
    black?: string;
    /** ANSI red (eg. `\x1b[31m`) */
    red?: string;
    /** ANSI green (eg. `\x1b[32m`) */
    green?: string;
    /** ANSI yellow (eg. `\x1b[33m`) */
    yellow?: string;
    /** ANSI blue (eg. `\x1b[34m`) */
    blue?: string;
    /** ANSI magenta (eg. `\x1b[35m`) */
    magenta?: string;
    /** ANSI cyan (eg. `\x1b[36m`) */
    cyan?: string;
    /** ANSI white (eg. `\x1b[37m`) */
    white?: string;
    /** ANSI bright black (eg. `\x1b[1;30m`) */
    brightBlack?: string;
    /** ANSI bright red (eg. `\x1b[1;31m`) */
    brightRed?: string;
    /** ANSI bright green (eg. `\x1b[1;32m`) */
    brightGreen?: string;
    /** ANSI bright yellow (eg. `\x1b[1;33m`) */
    brightYellow?: string;
    /** ANSI bright blue (eg. `\x1b[1;34m`) */
    brightBlue?: string;
    /** ANSI bright magenta (eg. `\x1b[1;35m`) */
    brightMagenta?: string;
    /** ANSI bright cyan (eg. `\x1b[1;36m`) */
    brightCyan?: string;
    /** ANSI bright white (eg. `\x1b[1;37m`) */
    brightWhite?: string;
  }

  /**
   * An object containing options for a link matcher.
   */
  export interface ILinkMatcherOptions {
    /**
     * The index of the link from the regex.match(text) call. This defaults to 0
     * (for regular expressions without capture groups).
     */
    matchIndex?: number;

    /**
     * A callback that validates whether to create an individual link, pass
     * whether the link is valid to the callback.
     */
    validationCallback?: (uri: string, callback: (isValid: boolean) => void) => void;

    /**
     * A callback that fires when the mouse hovers over a link for a period of
     * time (defined by {@link ITerminalOptions.linkTooltipHoverDuration}).
     */
    tooltipCallback?: (event: MouseEvent, uri: string, location: IViewportRange) => boolean | void;

    /**
     * A callback that fires when the mouse leaves a link. Note that this can
     * happen even when tooltipCallback hasn't fired for the link yet.
     */
    leaveCallback?: () => void;

    /**
     * The priority of the link matcher, this defines the order in which the
     * link matcher is evaluated relative to others, from highest to lowest. The
     * default value is 0.
     */
    priority?: number;

    /**
     * A callback that fires when the mousedown and click events occur that
     * determines whether a link will be activated upon click. This enables
     * only activating a link when a certain modifier is held down, if not the
     * mouse event will continue propagation (eg. double click to select word).
     */
    willLinkActivate?: (event: MouseEvent, uri: string) => boolean;
  }

  /**
   * An object that can be disposed via a dispose function.
   */
  export interface IDisposable {
    dispose(): void;
  }

  /**
   * An event that can be listened to.
   * @returns an `IDisposable` to stop listening.
   */
  export interface IEvent<T, U = void> {
    (listener: (arg1: T, arg2: U) => any): IDisposable;
  }

  /**
   * Represents a specific line in the terminal that is tracked when scrollback
   * is trimmed and lines are added or removed. This is a single line that may
   * be part of a larger wrapped line.
   */
  export interface IMarker extends IDisposableWithEvent {
    /**
     * A unique identifier for this marker.
     */
    readonly id: number;

    /**
     * The actual line index in the buffer at this point in time. This is set to
     * -1 if the marker has been disposed.
     */
    readonly line: number;
  }

  /**
   * Represents a disposable that tracks is disposed state.
   * @param onDispose event listener and
   * @param isDisposed property.
   */
  export interface IDisposableWithEvent extends IDisposable {
    /**
     * Event listener to get notified when this gets disposed.
     */
    onDispose: IEvent<void>;

    /**
     * Whether this is disposed.
     */
    readonly isDisposed: boolean;
  }

  /**
   * Represents a decoration in the terminal that is associated with a particular marker and DOM element.
   */
  export interface IDecoration extends IDisposableWithEvent {
    /*
     * The marker for the decoration in the terminal.
     */
    readonly marker: IMarker;

    /**
     * An event fired when the decoration
     * is rendered, returns the dom element
     * associated with the decoration.
     */
    readonly onRender: IEvent<HTMLElement>;

    /**
     * The element that the decoration is rendered to. This will be undefined
     * until it is rendered for the first time by {@link IDecoration.onRender}.
     * that.
     */
    element: HTMLElement | undefined;

    /**
     * The options for the overview ruler that can be updated.
     * This will only take effect when {@link IDecorationOptions.overviewRulerOptions}
     * were provided initially.
     */
     overviewRulerOptions?: Pick<IDecorationOverviewRulerOptions, 'color'>;
  }


  /**
   * Overview ruler decoration options
   */
  interface IDecorationOverviewRulerOptions {
    color: string;
    position?: 'left' | 'center' | 'right';
  }

  /*
   * Options that define the presentation of the decoration.
   */
  export interface IDecorationOptions {
    /**
     * The line in the terminal where
     * the decoration will be displayed
     */
    readonly marker: IMarker;

    /*
     * Where the decoration will be anchored -
     * defaults to the left edge
     */
    readonly anchor?: 'right' | 'left';

    /**
     * The x position offset relative to the anchor
     */
    readonly x?: number;


    /**
     * The width of the decoration in cells, defaults to 1.
     */
    readonly width?: number;

    /**
     * The height of the decoration in cells, defaults to 1.
     */
    readonly height?: number;

    /**
     * When defined, renders the decoration in the overview ruler to the right
     * of the terminal. {@link ITerminalOptions.overviewRulerWidth} must be set
     * in order to see the overview ruler.
     * @param color The color of the decoration.
     * @param position The position of the decoration.
     */
<<<<<<< HEAD
    readonly overviewRulerOptions?: IModelDecorationOverviewRulerOptions
=======
    overviewRulerOptions?: IDecorationOverviewRulerOptions
>>>>>>> eb562b5d
  }

  /**
   * The set of localizable strings.
   */
  export interface ILocalizableStrings {
    /**
     * The aria label for the underlying input textarea for the terminal.
     */
    promptLabel: string;

    /**
     * Announcement for when line reading is suppressed due to too many lines
     * being printed to the terminal when `screenReaderMode` is enabled.
     */
    tooMuchOutput: string;
  }

  /**
   * Enable various window manipulation and report features (CSI Ps ; Ps ; Ps t).
   *
   * Most settings have no default implementation, as they heavily rely on
   * the embedding environment.
   *
   * To implement a feature, create a custom CSI hook like this:
   * ```ts
   * term.parser.addCsiHandler({final: 't'}, params => {
   *   const ps = params[0];
   *   switch (ps) {
   *     case XY:
   *       ...            // your implementation for option XY
   *       return true;   // signal Ps=XY was handled
   *   }
   *   return false;      // any Ps that was not handled
   * });
   * ```
   *
   * Note on security:
   * Most features are meant to deal with some information of the host machine
   * where the terminal runs on. This is seen as a security risk possibly leaking
   * sensitive data of the host to the program in the terminal. Therefore all options
   * (even those without a default implementation) are guarded by the boolean flag
   * and disabled by default.
   */
  export interface IWindowOptions {
    /**
     * Ps=1    De-iconify window.
     * No default implementation.
     */
    restoreWin?: boolean;
    /**
     * Ps=2    Iconify window.
     * No default implementation.
     */
    minimizeWin?: boolean;
    /**
     * Ps=3 ; x ; y
     * Move window to [x, y].
     * No default implementation.
     */
    setWinPosition?: boolean;
    /**
     * Ps = 4 ; height ; width
     * Resize the window to given `height` and `width` in pixels.
     * Omitted parameters should reuse the current height or width.
     * Zero parameters should use the display's height or width.
     * No default implementation.
     */
    setWinSizePixels?: boolean;
    /**
     * Ps=5    Raise the window to the front of the stacking order.
     * No default implementation.
     */
    raiseWin?: boolean;
    /**
     * Ps=6    Lower the xterm window to the bottom of the stacking order.
     * No default implementation.
     */
    lowerWin?: boolean;
    /** Ps=7    Refresh the window. */
    refreshWin?: boolean;
    /**
     * Ps = 8 ; height ; width
     * Resize the text area to given height and width in characters.
     * Omitted parameters should reuse the current height or width.
     * Zero parameters use the display's height or width.
     * No default implementation.
     */
    setWinSizeChars?: boolean;
    /**
     * Ps=9 ; 0   Restore maximized window.
     * Ps=9 ; 1   Maximize window (i.e., resize to screen size).
     * Ps=9 ; 2   Maximize window vertically.
     * Ps=9 ; 3   Maximize window horizontally.
     * No default implementation.
     */
    maximizeWin?: boolean;
    /**
     * Ps=10 ; 0  Undo full-screen mode.
     * Ps=10 ; 1  Change to full-screen.
     * Ps=10 ; 2  Toggle full-screen.
     * No default implementation.
     */
    fullscreenWin?: boolean;
    /** Ps=11   Report xterm window state.
     * If the xterm window is non-iconified, it returns "CSI 1 t".
     * If the xterm window is iconified, it returns "CSI 2 t".
     * No default implementation.
     */
    getWinState?: boolean;
    /**
     * Ps=13      Report xterm window position. Result is "CSI 3 ; x ; y t".
     * Ps=13 ; 2  Report xterm text-area position. Result is "CSI 3 ; x ; y t".
     * No default implementation.
     */
    getWinPosition?: boolean;
    /**
     * Ps=14      Report xterm text area size in pixels. Result is "CSI 4 ; height ; width t".
     * Ps=14 ; 2  Report xterm window size in pixels. Result is "CSI  4 ; height ; width t".
     * Has a default implementation.
     */
    getWinSizePixels?: boolean;
    /**
     * Ps=15    Report size of the screen in pixels. Result is "CSI 5 ; height ; width t".
     * No default implementation.
     */
    getScreenSizePixels?: boolean;
    /**
     * Ps=16  Report xterm character cell size in pixels. Result is "CSI 6 ; height ; width t".
     * Has a default implementation.
     */
    getCellSizePixels?: boolean;
    /**
     * Ps=18  Report the size of the text area in characters. Result is "CSI 8 ; height ; width t".
     * Has a default implementation.
     */
    getWinSizeChars?: boolean;
    /**
     * Ps=19  Report the size of the screen in characters. Result is "CSI 9 ; height ; width t".
     * No default implementation.
     */
    getScreenSizeChars?: boolean;
    /**
     * Ps=20  Report xterm window's icon label. Result is "OSC L label ST".
     * No default implementation.
     */
    getIconTitle?: boolean;
    /**
     * Ps=21  Report xterm window's title. Result is "OSC l label ST".
     * No default implementation.
     */
    getWinTitle?: boolean;
    /**
     * Ps=22 ; 0  Save xterm icon and window title on stack.
     * Ps=22 ; 1  Save xterm icon title on stack.
     * Ps=22 ; 2  Save xterm window title on stack.
     * All variants have a default implementation.
     */
    pushTitle?: boolean;
    /**
     * Ps=23 ; 0  Restore xterm icon and window title from stack.
     * Ps=23 ; 1  Restore xterm icon title from stack.
     * Ps=23 ; 2  Restore xterm window title from stack.
     * All variants have a default implementation.
     */
    popTitle?: boolean;
    /**
     * Ps>=24  Resize to Ps lines (DECSLPP).
     * DECSLPP is not implemented. This settings is also used to
     * enable / disable DECCOLM (earlier variant of DECSLPP).
     */
    setWinLines?: boolean;
  }

  /**
   * The class that represents an xterm.js terminal.
   */
  export class Terminal implements IDisposable {
    /**
     * The element containing the terminal.
     */
    readonly element: HTMLElement | undefined;

    /**
     * The textarea that accepts input for the terminal.
     */
    readonly textarea: HTMLTextAreaElement | undefined;

    /**
     * The number of rows in the terminal's viewport. Use
     * `ITerminalOptions.rows` to set this in the constructor and
     * `Terminal.resize` for when the terminal exists.
     */
    readonly rows: number;

    /**
     * The number of columns in the terminal's viewport. Use
     * `ITerminalOptions.cols` to set this in the constructor and
     * `Terminal.resize` for when the terminal exists.
     */
    readonly cols: number;

    /**
     * (EXPERIMENTAL) The terminal's current buffer, this might be either the
     * normal buffer or the alt buffer depending on what's running in the
     * terminal.
     */
    readonly buffer: IBufferNamespace;

    /**
     * (EXPERIMENTAL) Get all markers registered against the buffer. If the alt
     * buffer is active this will always return [].
     */
    readonly markers: ReadonlyArray<IMarker>;

    /**
     * (EXPERIMENTAL) Get the parser interface to register
     * custom escape sequence handlers.
     */
    readonly parser: IParser;

    /**
     * (EXPERIMENTAL) Get the Unicode handling interface
     * to register and switch Unicode version.
     */
    readonly unicode: IUnicodeHandling;

    /**
     * Gets the terminal modes as set by SM/DECSET.
     */
    readonly modes: IModes;

    /**
     * Gets or sets the terminal options. This supports setting multiple options.
     *
     * @example Get a single option
     * ```typescript
     * console.log(terminal.options.fontSize);
     * ```
     *
     * @example Set a single option
     * ```typescript
     * terminal.options.fontSize = 12;
     * ```
     *
     * @example Set multiple options
     * ```typescript
     * terminal.options = {
     *   fontSize: 12,
     *   fontFamily: 'Arial',
     * };
     * ```
     */
    options: ITerminalOptions;

    /**
     * Natural language strings that can be localized.
     */
    static strings: ILocalizableStrings;

    /**
     * Creates a new `Terminal` object.
     *
     * @param options An object containing a set of options.
     */
    constructor(options?: ITerminalOptions);

    /**
     * Adds an event listener for when the bell is triggered.
     * @returns an `IDisposable` to stop listening.
     */
    onBell: IEvent<void>;

    /**
     * Adds an event listener for when a binary event fires. This is used to
     * enable non UTF-8 conformant binary messages to be sent to the backend.
     * Currently this is only used for a certain type of mouse reports that
     * happen to be not UTF-8 compatible.
     * The event value is a JS string, pass it to the underlying pty as
     * binary data, e.g. `pty.write(Buffer.from(data, 'binary'))`.
     * @returns an `IDisposable` to stop listening.
     */
    onBinary: IEvent<string>;

    /**
     * Adds an event listener for the cursor moves.
     * @returns an `IDisposable` to stop listening.
     */
    onCursorMove: IEvent<void>;

    /**
     * Adds an event listener for when a data event fires. This happens for
     * example when the user types or pastes into the terminal. The event value
     * is whatever `string` results, in a typical setup, this should be passed
     * on to the backing pty.
     * @returns an `IDisposable` to stop listening.
     */
    onData: IEvent<string>;

    /**
     * Adds an event listener for when a key is pressed. The event value contains the
     * string that will be sent in the data event as well as the DOM event that
     * triggered it.
     * @returns an `IDisposable` to stop listening.
     */
    onKey: IEvent<{ key: string, domEvent: KeyboardEvent }>;

    /**
     * Adds an event listener for when a line feed is added.
     * @returns an `IDisposable` to stop listening.
     */
    onLineFeed: IEvent<void>;

    /**
     * Adds an event listener for when rows are rendered. The event value
     * contains the start row and end rows of the rendered area (ranges from `0`
     * to `Terminal.rows - 1`).
     * @returns an `IDisposable` to stop listening.
     */
    onRender: IEvent<{ start: number, end: number }>;

    /**
     * Adds an event listener for when the terminal is resized. The event value
     * contains the new size.
     * @returns an `IDisposable` to stop listening.
     */
    onResize: IEvent<{ cols: number, rows: number }>;

    /**
     * Adds an event listener for when a scroll occurs. The event value is the
     * new position of the viewport.
     * @returns an `IDisposable` to stop listening.
     */
    onScroll: IEvent<number>;

    /**
     * Adds an event listener for when a selection change occurs.
     * @returns an `IDisposable` to stop listening.
     */
    onSelectionChange: IEvent<void>;

    /**
     * Adds an event listener for when an OSC 0 or OSC 2 title change occurs.
     * The event value is the new title.
     * @returns an `IDisposable` to stop listening.
     */
    onTitleChange: IEvent<string>;

    /**
     * Unfocus the terminal.
     */
    blur(): void;

    /**
     * Focus the terminal.
     */
    focus(): void;

    /**
     * Resizes the terminal. It's best practice to debounce calls to resize,
     * this will help ensure that the pty can respond to the resize event
     * before another one occurs.
     * @param x The number of columns to resize to.
     * @param y The number of rows to resize to.
     */
    resize(columns: number, rows: number): void;

    /**
     * Opens the terminal within an element.
     * @param parent The element to create the terminal within. This element
     * must be visible (have dimensions) when `open` is called as several DOM-
     * based measurements need to be performed when this function is called.
     */
    open(parent: HTMLElement): void;

    /**
     * Attaches a custom key event handler which is run before keys are
     * processed, giving consumers of xterm.js ultimate control as to what keys
     * should be processed by the terminal and what keys should not.
     * @param customKeyEventHandler The custom KeyboardEvent handler to attach.
     * This is a function that takes a KeyboardEvent, allowing consumers to stop
     * propagation and/or prevent the default action. The function returns
     * whether the event should be processed by xterm.js.
     */
    attachCustomKeyEventHandler(customKeyEventHandler: (event: KeyboardEvent) => boolean): void;

    /**
     * (EXPERIMENTAL) Registers a link matcher, allowing custom link patterns to
     * be matched and handled.
     * @deprecated The link matcher API is now deprecated in favor of the link
     * provider API, see `registerLinkProvider`.
     * @param regex The regular expression to search for, specifically this
     * searches the textContent of the rows. You will want to use \s to match a
     * space ' ' character for example.
     * @param handler The callback when the link is called.
     * @param options Options for the link matcher.
     * @return The ID of the new matcher, this can be used to deregister.
     */
    registerLinkMatcher(regex: RegExp, handler: (event: MouseEvent, uri: string) => void, options?: ILinkMatcherOptions): number;

    /**
     * (EXPERIMENTAL) Deregisters a link matcher if it has been registered.
     * @deprecated The link matcher API is now deprecated in favor of the link
     * provider API, see `registerLinkProvider`.
     * @param matcherId The link matcher's ID (returned after register)
     */
    deregisterLinkMatcher(matcherId: number): void;

    /**
     * Registers a link provider, allowing a custom parser to be used to match
     * and handle links. Multiple link providers can be used, they will be asked
     * in the order in which they are registered.
     * @param linkProvider The link provider to use to detect links.
     */
    registerLinkProvider(linkProvider: ILinkProvider): IDisposable;

    /**
     * (EXPERIMENTAL) Registers a character joiner, allowing custom sequences of
     * characters to be rendered as a single unit. This is useful in particular
     * for rendering ligatures and graphemes, among other things.
     *
     * Each registered character joiner is called with a string of text
     * representing a portion of a line in the terminal that can be rendered as
     * a single unit. The joiner must return a sorted array, where each entry is
     * itself an array of length two, containing the start (inclusive) and end
     * (exclusive) index of a substring of the input that should be rendered as
     * a single unit. When multiple joiners are provided, the results of each
     * are collected. If there are any overlapping substrings between them, they
     * are combined into one larger unit that is drawn together.
     *
     * All character joiners that are registered get called every time a line is
     * rendered in the terminal, so it is essential for the handler function to
     * run as quickly as possible to avoid slowdowns when rendering. Similarly,
     * joiners should strive to return the smallest possible substrings to
     * render together, since they aren't drawn as optimally as individual
     * characters.
     *
     * NOTE: character joiners are only used by the canvas renderer.
     *
     * @param handler The function that determines character joins. It is called
     * with a string of text that is eligible for joining and returns an array
     * where each entry is an array containing the start (inclusive) and end
     * (exclusive) indexes of ranges that should be rendered as a single unit.
     * @return The ID of the new joiner, this can be used to deregister
     */
    registerCharacterJoiner(handler: (text: string) => [number, number][]): number;

    /**
     * (EXPERIMENTAL) Deregisters the character joiner if one was registered.
     * NOTE: character joiners are only used by the canvas renderer.
     * @param joinerId The character joiner's ID (returned after register)
     */
    deregisterCharacterJoiner(joinerId: number): void;

    /**
     * (EXPERIMENTAL) Adds a marker to the normal buffer and returns it. If the
     * alt buffer is active, undefined is returned.
     * @param cursorYOffset The y position offset of the marker from the cursor.
     * @returns The new marker or undefined.
     */
    registerMarker(cursorYOffset?: number): IMarker | undefined;

    /**
     * @deprecated use `registerMarker` instead.
     */
    addMarker(cursorYOffset: number): IMarker | undefined;

    /**
     * (EXPERIMENTAL) Adds a decoration to the terminal using
     *  @param decorationOptions, which takes a marker and an optional anchor,
     *  width, height, and x offset from the anchor. Returns the decoration or
     *  undefined if the alt buffer is active or the marker has already been disposed of.
     *  @throws when options include a negative x offset.
     */
    registerDecoration(decorationOptions: IDecorationOptions): IDecoration | undefined;

    /**
     * Gets whether the terminal has an active selection.
     */
    hasSelection(): boolean;

    /**
     * Gets the terminal's current selection, this is useful for implementing
     * copy behavior outside of xterm.js.
     */
    getSelection(): string;

    /**
     * Gets the selection position or undefined if there is no selection.
     */
    getSelectionPosition(): ISelectionPosition | undefined;

    /**
     * Clears the current terminal selection.
     */
    clearSelection(): void;

    /**
     * Selects text within the terminal.
     * @param column The column the selection starts at.
     * @param row The row the selection starts at.
     * @param length The length of the selection.
     */
    select(column: number, row: number, length: number): void;

    /**
     * Selects all text within the terminal.
     */
    selectAll(): void;

    /**
     * Selects text in the buffer between 2 lines.
     * @param start The 0-based line index to select from (inclusive).
     * @param end The 0-based line index to select to (inclusive).
     */
    selectLines(start: number, end: number): void;

    /*
     * Disposes of the terminal, detaching it from the DOM and removing any
     * active listeners.
     */
    dispose(): void;

    /**
     * Scroll the display of the terminal
     * @param amount The number of lines to scroll down (negative scroll up).
     */
    scrollLines(amount: number): void;

    /**
     * Scroll the display of the terminal by a number of pages.
     * @param pageCount The number of pages to scroll (negative scrolls up).
     */
    scrollPages(pageCount: number): void;

    /**
     * Scrolls the display of the terminal to the top.
     */
    scrollToTop(): void;

    /**
     * Scrolls the display of the terminal to the bottom.
     */
    scrollToBottom(): void;

    /**
     * Scrolls to a line within the buffer.
     * @param line The 0-based line index to scroll to.
     */
    scrollToLine(line: number): void;

    /**
     * Clear the entire buffer, making the prompt line the new first line.
     */
    clear(): void;

    /**
     * Write data to the terminal.
     * @param data The data to write to the terminal. This can either be raw
     * bytes given as Uint8Array from the pty or a string. Raw bytes will always
     * be treated as UTF-8 encoded, string data as UTF-16.
     * @param callback Optional callback that fires when the data was processed
     * by the parser.
     */
    write(data: string | Uint8Array, callback?: () => void): void;

    /**
     * Writes data to the terminal, followed by a break line character (\n).
     * @param data The data to write to the terminal. This can either be raw
     * bytes given as Uint8Array from the pty or a string. Raw bytes will always
     * be treated as UTF-8 encoded, string data as UTF-16.
     * @param callback Optional callback that fires when the data was processed
     * by the parser.
     */
    writeln(data: string | Uint8Array, callback?: () => void): void;

    /**
     * Write UTF8 data to the terminal.
     * @param data The data to write to the terminal.
     * @param callback Optional callback when data was processed.
     * @deprecated use `write` instead
     */
    writeUtf8(data: Uint8Array, callback?: () => void): void;

    /**
     * Writes text to the terminal, performing the necessary transformations for pasted text.
     * @param data The text to write to the terminal.
     */
    paste(data: string): void;

    /**
     * Retrieves an option's value from the terminal.
     * @param key The option key.
     * @deprecated Use `options` instead.
     */
    getOption(key: 'bellSound' | 'bellStyle' | 'cursorStyle' | 'fontFamily' | 'logLevel' | 'rendererType' | 'termName' | 'wordSeparator'): string;
    /**
     * Retrieves an option's value from the terminal.
     * @param key The option key.
     * @deprecated Use `options` instead.
     */
    getOption(key: 'allowTransparency' | 'cancelEvents' | 'convertEol' | 'cursorBlink' | 'disableStdin' | 'macOptionIsMeta' | 'rightClickSelectsWord' | 'popOnBell' | 'visualBell' | 'windowsMode'): boolean;
    /**
     * Retrieves an option's value from the terminal.
     * @param key The option key.
     * @deprecated Use `options` instead.
     */
    getOption(key: 'cols' | 'fontSize' | 'letterSpacing' | 'lineHeight' | 'rows' | 'tabStopWidth' | 'scrollback'): number;
    /**
     * Retrieves an option's value from the terminal.
     * @param key The option key.
     * @deprecated Use `options` instead.
     */
    getOption(key: 'fontWeight' | 'fontWeightBold'): FontWeight;
    /**
     * Retrieves an option's value from the terminal.
     * @param key The option key.
     * @deprecated Use `options` instead.
     */
    getOption(key: string): any;

    /**
     * Sets an option on the terminal.
     * @param key The option key.
     * @param value The option value.
     * @deprecated Use `options` instead.
     */
    setOption(key: 'fontFamily' | 'termName' | 'bellSound' | 'wordSeparator', value: string): void;
    /**
     * Sets an option on the terminal.
     * @param key The option key.
     * @param value The option value.
     * @deprecated Use `options` instead.
     */
    setOption(key: 'fontWeight' | 'fontWeightBold', value: null | 'normal' | 'bold' | '100' | '200' | '300' | '400' | '500' | '600' | '700' | '800' | '900' | number): void;
    /**
     * Sets an option on the terminal.
     * @param key The option key.
     * @param value The option value.
     * @deprecated Use `options` instead.
     */
    setOption(key: 'logLevel', value: LogLevel): void;
    /**
     * Sets an option on the terminal.
     * @param key The option key.
     * @param value The option value.
     * @deprecated Use `options` instead.
     */
    setOption(key: 'bellStyle', value: null | 'none' | 'visual' | 'sound' | 'both'): void;
    /**
     * Sets an option on the terminal.
     * @param key The option key.
     * @param value The option value.
     * @deprecated Use `options` instead.
     */
    setOption(key: 'cursorStyle', value: null | 'block' | 'underline' | 'bar'): void;
    /**
     * Sets an option on the terminal.
     * @param key The option key.
     * @param value The option value.
     * @deprecated Use `options` instead.
     */
    setOption(key: 'allowTransparency' | 'cancelEvents' | 'convertEol' | 'cursorBlink' | 'disableStdin' | 'macOptionIsMeta' | 'popOnBell' | 'rightClickSelectsWord' | 'visualBell' | 'windowsMode', value: boolean): void;
    /**
     * Sets an option on the terminal.
     * @param key The option key.
     * @param value The option value.
     * @deprecated Use `options` instead.
     */
    setOption(key: 'fontSize' | 'letterSpacing' | 'lineHeight' | 'tabStopWidth' | 'scrollback', value: number): void;
    /**
     * Sets an option on the terminal.
     * @param key The option key.
     * @param value The option value.
     * @deprecated Use `options` instead.
     */
    setOption(key: 'theme', value: ITheme): void;
    /**
     * Sets an option on the terminal.
     * @param key The option key.
     * @param value The option value.
     * @deprecated Use `options` instead.
     */
    setOption(key: 'cols' | 'rows', value: number): void;
    /**
     * Sets an option on the terminal.
     * @param key The option key.
     * @param value The option value.
     * @deprecated Use `options` instead.
     */
    setOption(key: string, value: any): void;

    /**
     * Tells the renderer to refresh terminal content between two rows
     * (inclusive) at the next opportunity.
     * @param start The row to start from (between 0 and this.rows - 1).
     * @param end The row to end at (between start and this.rows - 1).
     */
    refresh(start: number, end: number): void;

    /**
     * Clears the texture atlas of the canvas renderer if it's active. Doing this will force a
     * redraw of all glyphs which can workaround issues causing the texture to become corrupt, for
     * example Chromium/Nvidia has an issue where the texture gets messed up when resuming the OS
     * from sleep.
     */
    clearTextureAtlas(): void;

    /**
     * Perform a full reset (RIS, aka '\x1bc').
     */
    reset(): void;

    /**
     * Loads an addon into this instance of xterm.js.
     * @param addon The addon to load.
     */
    loadAddon(addon: ITerminalAddon): void;
  }

  /**
   * An addon that can provide additional functionality to the terminal.
   */
  export interface ITerminalAddon extends IDisposable {
    /**
     * This is called when the addon is activated.
     */
    activate(terminal: Terminal): void;
  }

  /**
   * An object representing a selection within the terminal.
   */
  interface ISelectionPosition {
    /**
     * The start column of the selection.
     */
    startColumn: number;

    /**
     * The start row of the selection.
     */
    startRow: number;

    /**
     * The end column of the selection.
     */
    endColumn: number;

    /**
     * The end row of the selection.
     */
    endRow: number;
  }

  /**
   * An object representing a range within the viewport of the terminal.
   */
  export interface IViewportRange {
    /**
     * The start of the range.
     */
    start: IViewportRangePosition;

    /**
     * The end of the range.
     */
    end: IViewportRangePosition;
  }

  /**
   * An object representing a cell position within the viewport of the terminal.
   */
  interface IViewportRangePosition {
    /**
     * The x position of the cell. This is a 0-based index that refers to the
     * space in between columns, not the column itself. Index 0 refers to the
     * left side of the viewport, index `Terminal.cols` refers to the right side
     * of the viewport. This can be thought of as how a cursor is positioned in
     * a text editor.
     */
    x: number;

    /**
     * The y position of the cell. This is a 0-based index that refers to a
     * specific row.
     */
    y: number;
  }

  /**
   * A custom link provider.
   */
  interface ILinkProvider {
    /**
     * Provides a link a buffer position
     * @param bufferLineNumber The y position of the buffer to check for links
     * within.
     * @param callback The callback to be fired when ready with the resulting
     * link(s) for the line or `undefined`.
     */
    provideLinks(bufferLineNumber: number, callback: (links: ILink[] | undefined) => void): void;
  }

  /**
   * A link within the terminal.
   */
  interface ILink {
    /**
     * The buffer range of the link.
     */
    range: IBufferRange;

    /**
     * The text of the link.
     */
    text: string;

    /**
     * What link decorations to show when hovering the link, this property is tracked and changes
     * made after the link is provided will trigger changes. If not set, all decroations will be
     * enabled.
     */
    decorations?: ILinkDecorations;

    /**
     * Calls when the link is activated.
     * @param event The mouse event triggering the callback.
     * @param text The text of the link.
     */
    activate(event: MouseEvent, text: string): void;

    /**
     * Called when the mouse hovers the link. To use this to create a DOM-based hover tooltip,
     * create the hover element within `Terminal.element` and add the `xterm-hover` class to it,
     * that will cause mouse events to not fall through and activate other links.
     * @param event The mouse event triggering the callback.
     * @param text The text of the link.
     */
    hover?(event: MouseEvent, text: string): void;

    /**
     * Called when the mouse leaves the link.
     * @param event The mouse event triggering the callback.
     * @param text The text of the link.
     */
    leave?(event: MouseEvent, text: string): void;

    /**
     * Called when the link is released and no longer used by xterm.js.
     */
    dispose?(): void;
  }

  /**
   * A set of decorations that can be applied to links.
   */
  interface ILinkDecorations {
    /**
     * Whether the cursor is set to pointer.
     */
    pointerCursor: boolean;

    /**
     * Whether the underline is visible
     */
    underline: boolean;
  }

  /**
   * A range within a buffer.
   */
  interface IBufferRange {
    /**
     * The start position of the range.
     */
    start: IBufferCellPosition;

    /**
     * The end position of the range.
     */
    end: IBufferCellPosition;
  }

  /**
   * A position within a buffer.
   */
  interface IBufferCellPosition {
    /**
     * The x position within the buffer (1-based).
     */
    x: number;

    /**
     * The y position within the buffer (1-based).
     */
    y: number;
  }

  /**
   * Represents a terminal buffer.
   */
  interface IBuffer {
    /**
     * The type of the buffer.
     */
    readonly type: 'normal' | 'alternate';

    /**
     * The y position of the cursor. This ranges between `0` (when the
     * cursor is at baseY) and `Terminal.rows - 1` (when the cursor is on the
     * last row).
     */
    readonly cursorY: number;

    /**
     * The x position of the cursor. This ranges between `0` (left side) and
     * `Terminal.cols` (after last cell of the row).
     */
    readonly cursorX: number;

    /**
     * The line within the buffer where the top of the viewport is.
     */
    readonly viewportY: number;

    /**
     * The line within the buffer where the top of the bottom page is (when
     * fully scrolled down).
     */
    readonly baseY: number;

    /**
     * The amount of lines in the buffer.
     */
    readonly length: number;

    /**
     * Gets a line from the buffer, or undefined if the line index does not
     * exist.
     *
     * Note that the result of this function should be used immediately after
     * calling as when the terminal updates it could lead to unexpected
     * behavior.
     *
     * @param y The line index to get.
     */
    getLine(y: number): IBufferLine | undefined;

    /**
     * Creates an empty cell object suitable as a cell reference in
     * `line.getCell(x, cell)`. Use this to avoid costly recreation of
     * cell objects when dealing with tons of cells.
     */
    getNullCell(): IBufferCell;
  }

  /**
   * Represents the terminal's set of buffers.
   */
  interface IBufferNamespace {
    /**
     * The active buffer, this will either be the normal or alternate buffers.
     */
    readonly active: IBuffer;

    /**
     * The normal buffer.
     */
    readonly normal: IBuffer;

    /**
     * The alternate buffer, this becomes the active buffer when an application
     * enters this mode via DECSET (`CSI ? 4 7 h`)
     */
    readonly alternate: IBuffer;

    /**
     * Adds an event listener for when the active buffer changes.
     * @returns an `IDisposable` to stop listening.
     */
    onBufferChange: IEvent<IBuffer>;
  }

  /**
   * Represents a line in the terminal's buffer.
   */
  interface IBufferLine {
    /**
     * Whether the line is wrapped from the previous line.
     */
    readonly isWrapped: boolean;

    /**
     * The length of the line, all call to getCell beyond the length will result
     * in `undefined`. Note that this may exceed columns as the line array may
     * not be trimmed after a resize, compare against {@link Terminal.cols} to
     * get the actual maximum length of a line.
     */
    readonly length: number;

    /**
     * Gets a cell from the line, or undefined if the line index does not exist.
     *
     * Note that the result of this function should be used immediately after
     * calling as when the terminal updates it could lead to unexpected
     * behavior.
     *
     * @param x The character index to get.
     * @param cell Optional cell object to load data into for performance
     * reasons. This is mainly useful when every cell in the buffer is being
     * looped over to avoid creating new objects for every cell.
     */
    getCell(x: number, cell?: IBufferCell): IBufferCell | undefined;

    /**
     * Gets the line as a string. Note that this is gets only the string for the
     * line, not taking isWrapped into account.
     *
     * @param trimRight Whether to trim any whitespace at the right of the line.
     * @param startColumn The column to start from (inclusive).
     * @param endColumn The column to end at (exclusive).
     */
    translateToString(trimRight?: boolean, startColumn?: number, endColumn?: number): string;
  }

  /**
   * Represents a single cell in the terminal's buffer.
   */
  interface IBufferCell {
    /**
     * The width of the character. Some examples:
     *
     * - `1` for most cells.
     * - `2` for wide character like CJK glyphs.
     * - `0` for cells immediately following cells with a width of `2`.
     */
    getWidth(): number;

    /**
     * The character(s) within the cell. Examples of what this can contain:
     *
     * - A normal width character
     * - A wide character (eg. CJK)
     * - An emoji
     */
    getChars(): string;

    /**
     * Gets the UTF32 codepoint of single characters, if content is a combined
     * string it returns the codepoint of the last character in the string.
     */
    getCode(): number;

    /**
     * Gets the number representation of the foreground color mode, this can be
     * used to perform quick comparisons of 2 cells to see if they're the same.
     * Use `isFgRGB`, `isFgPalette` and `isFgDefault` to check what color mode
     * a cell is.
     */
    getFgColorMode(): number;

    /**
     * Gets the number representation of the background color mode, this can be
     * used to perform quick comparisons of 2 cells to see if they're the same.
     * Use `isBgRGB`, `isBgPalette` and `isBgDefault` to check what color mode
     * a cell is.
     */
    getBgColorMode(): number;

    /**
     * Gets a cell's foreground color number, this differs depending on what the
     * color mode of the cell is:
     *
     * - Default: This should be 0, representing the default foreground color
     *   (CSI 39 m).
     * - Palette: This is a number from 0 to 255 of ANSI colors (CSI 3(0-7) m,
     *   CSI 9(0-7) m, CSI 38 ; 5 ; 0-255 m).
     * - RGB: A hex value representing a 'true color': 0xRRGGBB.
     *   (CSI 3 8 ; 2 ; Pi ; Pr ; Pg ; Pb)
     */
    getFgColor(): number;

    /**
     * Gets a cell's background color number, this differs depending on what the
     * color mode of the cell is:
     *
     * - Default: This should be 0, representing the default background color
     *   (CSI 49 m).
     * - Palette: This is a number from 0 to 255 of ANSI colors
     *   (CSI 4(0-7) m, CSI 10(0-7) m, CSI 48 ; 5 ; 0-255 m).
     * - RGB: A hex value representing a 'true color': 0xRRGGBB
     *   (CSI 4 8 ; 2 ; Pi ; Pr ; Pg ; Pb)
     */
    getBgColor(): number;

    /** Whether the cell has the bold attribute (CSI 1 m). */
    isBold(): number;
    /** Whether the cell has the italic attribute (CSI 3 m). */
    isItalic(): number;
    /** Whether the cell has the dim attribute (CSI 2 m). */
    isDim(): number;
    /** Whether the cell has the underline attribute (CSI 4 m). */
    isUnderline(): number;
    /** Whether the cell has the blink attribute (CSI 5 m). */
    isBlink(): number;
    /** Whether the cell has the inverse attribute (CSI 7 m). */
    isInverse(): number;
    /** Whether the cell has the invisible attribute (CSI 8 m). */
    isInvisible(): number;
    /** Whether the cell has the strikethrough attribute (CSI 9 m). */
    isStrikethrough(): number;

    /** Whether the cell is using the RGB foreground color mode. */
    isFgRGB(): boolean;
    /** Whether the cell is using the RGB background color mode. */
    isBgRGB(): boolean;
    /** Whether the cell is using the palette foreground color mode. */
    isFgPalette(): boolean;
    /** Whether the cell is using the palette background color mode. */
    isBgPalette(): boolean;
    /** Whether the cell is using the default foreground color mode. */
    isFgDefault(): boolean;
    /** Whether the cell is using the default background color mode. */
    isBgDefault(): boolean;

    /** Whether the cell has the default attribute (no color or style). */
    isAttributeDefault(): boolean;
  }

  /**
   * Data type to register a CSI, DCS or ESC callback in the parser
   * in the form:
   *    ESC I..I F
   *    CSI Prefix P..P I..I F
   *    DCS Prefix P..P I..I F data_bytes ST
   *
   * with these rules/restrictions:
   * - prefix can only be used with CSI and DCS
   * - only one leading prefix byte is recognized by the parser
   *   before any other parameter bytes (P..P)
   * - intermediate bytes are recognized up to 2
   *
   * For custom sequences make sure to read ECMA-48 and the resources at
   * vt100.net to not clash with existing sequences or reserved address space.
   * General recommendations:
   * - use private address space (see ECMA-48)
   * - use max one intermediate byte (technically not limited by the spec,
   *   in practice there are no sequences with more than one intermediate byte,
   *   thus parsers might get confused with more intermediates)
   * - test against other common emulators to check whether they escape/ignore
   *   the sequence correctly
   *
   * Notes: OSC command registration is handled differently (see addOscHandler)
   *        APC, PM or SOS is currently not supported.
   */
  export interface IFunctionIdentifier {
    /**
     * Optional prefix byte, must be in range \x3c .. \x3f.
     * Usable in CSI and DCS.
     */
    prefix?: string;
    /**
     * Optional intermediate bytes, must be in range \x20 .. \x2f.
     * Usable in CSI, DCS and ESC.
     */
    intermediates?: string;
    /**
     * Final byte, must be in range \x40 .. \x7e for CSI and DCS,
     * \x30 .. \x7e for ESC.
     */
    final: string;
  }

  /**
   * Allows hooking into the parser for custom handling of escape sequences.
   *
   * Note on sync vs. async handlers:
   * xterm.js implements all parser actions with synchronous handlers.
   * In general custom handlers should also operate in sync mode wherever
   * possible to keep the parser fast.
   * Still the exposed interfaces allow to register async handlers by returning
   * a `Promise<boolean>`. Here the parser will pause input processing until
   * the promise got resolved or rejected (in-band blocking). This "full stop"
   * on the input chain allows to implement backpressure from a certain async
   * action while the terminal state will not progress any further from input.
   * It does not mean that the terminal state will not change at all in between,
   * as user actions like resize or reset are still processed immediately.
   * It is an error to assume a stable terminal state while giving back control
   * in between, e.g. by multiple chained `then` calls.
   * Downside of an async handler is a rather bad throughput performance,
   * thus use async handlers only as a last resort or for actions that have
   * to rely on async interfaces itself.
   */
  export interface IParser {
    /**
     * Adds a handler for CSI escape sequences.
     * @param id Specifies the function identifier under which the callback
     * gets registered, e.g. {final: 'm'} for SGR.
     * @param callback The function to handle the sequence. The callback is
     * called with the numerical params. If the sequence has subparams the
     * array will contain subarrays with their numercial values.
     * Return `true` if the sequence was handled, `false` if the parser should try
     * a previous handler. The most recently added handler is tried first.
     * @return An IDisposable you can call to remove this handler.
     */
    registerCsiHandler(id: IFunctionIdentifier, callback: (params: (number | number[])[]) => boolean | Promise<boolean>): IDisposable;

    /**
     * Adds a handler for DCS escape sequences.
     * @param id Specifies the function identifier under which the callback
     * gets registered, e.g. {intermediates: '$' final: 'q'} for DECRQSS.
     * @param callback The function to handle the sequence. Note that the
     * function will only be called once if the sequence finished sucessfully.
     * There is currently no way to intercept smaller data chunks, data chunks
     * will be stored up until the sequence is finished. Since DCS sequences
     * are not limited by the amount of data this might impose a problem for
     * big payloads. Currently xterm.js limits DCS payload to 10 MB
     * which should give enough room for most use cases.
     * The function gets the payload and numerical parameters as arguments.
     * Return `true` if the sequence was handled, `false` if the parser should try
     * a previous handler. The most recently added handler is tried first.
     * @return An IDisposable you can call to remove this handler.
     */
    registerDcsHandler(id: IFunctionIdentifier, callback: (data: string, param: (number | number[])[]) => boolean | Promise<boolean>): IDisposable;

    /**
     * Adds a handler for ESC escape sequences.
     * @param id Specifies the function identifier under which the callback
     * gets registered, e.g. {intermediates: '%' final: 'G'} for
     * default charset selection.
     * @param callback The function to handle the sequence.
     * Return `true` if the sequence was handled, `false` if the parser should try
     * a previous handler. The most recently added handler is tried first.
     * @return An IDisposable you can call to remove this handler.
     */
    registerEscHandler(id: IFunctionIdentifier, handler: () => boolean | Promise<boolean>): IDisposable;

    /**
     * Adds a handler for OSC escape sequences.
     * @param ident The number (first parameter) of the sequence.
     * @param callback The function to handle the sequence. Note that the
     * function will only be called once if the sequence finished sucessfully.
     * There is currently no way to intercept smaller data chunks, data chunks
     * will be stored up until the sequence is finished. Since OSC sequences
     * are not limited by the amount of data this might impose a problem for
     * big payloads. Currently xterm.js limits OSC payload to 10 MB
     * which should give enough room for most use cases.
     * The callback is called with OSC data string.
     * Return `true` if the sequence was handled, `false` if the parser should try
     * a previous handler. The most recently added handler is tried first.
     * @return An IDisposable you can call to remove this handler.
     */
    registerOscHandler(ident: number, callback: (data: string) => boolean | Promise<boolean>): IDisposable;
  }

  /**
   * (EXPERIMENTAL) Unicode version provider.
   * Used to register custom Unicode versions with `Terminal.unicode.register`.
   */
  export interface IUnicodeVersionProvider {
    /**
     * String indicating the Unicode version provided.
     */
    readonly version: string;

    /**
     * Unicode version dependent wcwidth implementation.
     */
    wcwidth(codepoint: number): 0 | 1 | 2;
  }

  /**
   * (EXPERIMENTAL) Unicode handling interface.
   */
  export interface IUnicodeHandling {
    /**
     * Register a custom Unicode version provider.
     */
    register(provider: IUnicodeVersionProvider): void;

    /**
     * Registered Unicode versions.
     */
    readonly versions: ReadonlyArray<string>;

    /**
     * Getter/setter for active Unicode version.
     */
    activeVersion: string;
  }

  /**
   * Terminal modes as set by SM/DECSET.
   */
  export interface IModes {
    /**
     * Application Cursor Keys (DECCKM): `CSI ? 1 h`
     */
    readonly applicationCursorKeysMode: boolean;
    /**
     * Application Keypad Mode (DECNKM): `CSI ? 6 6 h`
     */
    readonly applicationKeypadMode: boolean;
    /**
     * Bracketed Paste Mode: `CSI ? 2 0 0 4 h`
     */
    readonly bracketedPasteMode: boolean;
    /**
     * Insert Mode (IRM): `CSI 4 h`
     */
    readonly insertMode: boolean;
    /**
     * Mouse Tracking, this can be one of the following:
     * - none: This is the default value and can be reset with DECRST
     * - x10: Send Mouse X & Y on button press `CSI ? 9 h`
     * - vt200: Send Mouse X & Y on button press and release `CSI ? 1 0 0 0 h`
     * - drag: Use Cell Motion Mouse Tracking `CSI ? 1 0 0 2 h`
     * - any: Use All Motion Mouse Tracking `CSI ? 1 0 0 3 h`
     */
    readonly mouseTrackingMode: 'none' | 'x10' | 'vt200' | 'drag' | 'any';
    /**
     * Origin Mode (DECOM): `CSI ? 6 h`
     */
    readonly originMode: boolean;
    /**
     * Reverse-wraparound Mode: `CSI ? 4 5 h`
     */
    readonly reverseWraparoundMode: boolean;
    /**
     * Send FocusIn/FocusOut events: `CSI ? 1 0 0 4 h`
     */
    readonly sendFocusMode: boolean;
    /**
     * Auto-Wrap Mode (DECAWM): `CSI ? 7 h`
     */
    readonly wraparoundMode: boolean
  }
}<|MERGE_RESOLUTION|>--- conflicted
+++ resolved
@@ -446,7 +446,8 @@
      * This will only take effect when {@link IDecorationOptions.overviewRulerOptions}
      * were provided initially.
      */
-     overviewRulerOptions?: Pick<IDecorationOverviewRulerOptions, 'color'>;
+     overviewRulerOptions?: Pick<
+       Options, 'color'>;
   }
 
 
@@ -455,7 +456,7 @@
    */
   interface IDecorationOverviewRulerOptions {
     color: string;
-    position?: 'left' | 'center' | 'right';
+    position?: 'left' | 'center' | 'right' | 'full';
   }
 
   /*
@@ -497,11 +498,7 @@
      * @param color The color of the decoration.
      * @param position The position of the decoration.
      */
-<<<<<<< HEAD
-    readonly overviewRulerOptions?: IModelDecorationOverviewRulerOptions
-=======
     overviewRulerOptions?: IDecorationOverviewRulerOptions
->>>>>>> eb562b5d
   }
 
   /**
